--- conflicted
+++ resolved
@@ -10,11 +10,7 @@
 
 env:
   VOICEVOX_ENGINE_REPO_URL: "https://github.com/Hiroshiba/voicevox_engine"
-<<<<<<< HEAD
-  VOICEVOX_ENGINE_VERSION: 0.9.1
-=======
   VOICEVOX_ENGINE_VERSION: 0.9.3
->>>>>>> 31853624
 
 jobs:
   build-noengine-prepackage:
