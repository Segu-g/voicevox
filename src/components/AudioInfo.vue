--- conflicted
+++ resolved
@@ -11,13 +11,8 @@
         :max="2"
         :step="0.1"
         :disable="uiLocked"
-<<<<<<< HEAD
-        label
-        :model-value="query.speedScale"
-=======
         :model-value="previewAudioSpeedScale.currentValue.value"
         @update:model-value="setPreviewValue(previewAudioSpeedScale, $event)"
->>>>>>> e12fad22
         @change="setAudioSpeedScale"
         @wheel="uiLocked || setAudioInfoByScroll(query, $event.deltaY, 'speed')"
         @pan="setPanning(previewAudioSpeedScale, $event)"
@@ -34,13 +29,8 @@
         :max="0.15"
         :step="0.01"
         :disable="uiLocked"
-<<<<<<< HEAD
-        label
-        :model-value="query.pitchScale"
-=======
         :model-value="previewAudioPitchScale.currentValue.value"
         @update:model-value="setPreviewValue(previewAudioPitchScale, $event)"
->>>>>>> e12fad22
         @change="setAudioPitchScale"
         @wheel="uiLocked || setAudioInfoByScroll(query, $event.deltaY, 'pitch')"
         @pan="setPanning(previewAudioPitchScale, $event)"
@@ -58,15 +48,10 @@
         :max="2"
         :step="0.01"
         :disable="uiLocked"
-<<<<<<< HEAD
-        label
-        :model-value="query.intonationScale"
-=======
         :model-value="previewAudioIntonationScale.currentValue.value"
         @update:model-value="
           setPreviewValue(previewAudioIntonationScale, $event)
         "
->>>>>>> e12fad22
         @change="setAudioIntonationScale"
         @wheel="uiLocked || setAudioInfoByScroll(query, $event.deltaY, 'into')"
         @pan="setPanning(previewAudioIntonationScale, $event)"
@@ -83,13 +68,8 @@
         :max="2"
         :step="0.1"
         :disable="uiLocked"
-<<<<<<< HEAD
-        label
-        :model-value="query.volumeScale"
-=======
         :model-value="previewAudioVolumeScale.currentValue.value"
         @update:model-value="setPreviewValue(previewAudioVolumeScale, $event)"
->>>>>>> e12fad22
         @change="setAudioVolumeScale"
         @wheel="
           uiLocked || setAudioInfoByScroll(query, $event.deltaY, 'volume')
@@ -164,48 +144,32 @@
     };
 
     const setAudioSpeedScale = (speedScale: number) => {
-<<<<<<< HEAD
+      previewAudioSpeedScale.stopPreview();
       store.dispatch(COMMAND_SET_AUDIO_SPEED_SCALE, {
-=======
-      previewAudioSpeedScale.stopPreview();
-      store.dispatch(SET_AUDIO_SPEED_SCALE, {
->>>>>>> e12fad22
         audioKey: activeAudioKey.value!,
         speedScale,
       });
     };
 
     const setAudioPitchScale = (pitchScale: number) => {
-<<<<<<< HEAD
+      previewAudioPitchScale.stopPreview();
       store.dispatch(COMMAND_SET_AUDIO_PITCH_SCALE, {
-=======
-      previewAudioPitchScale.stopPreview();
-      store.dispatch(SET_AUDIO_PITCH_SCALE, {
->>>>>>> e12fad22
         audioKey: activeAudioKey.value!,
         pitchScale,
       });
     };
 
     const setAudioIntonationScale = (intonationScale: number) => {
-<<<<<<< HEAD
+      previewAudioIntonationScale.stopPreview();
       store.dispatch(COMMAND_SET_AUDIO_INTONATION_SCALE, {
-=======
-      previewAudioIntonationScale.stopPreview();
-      store.dispatch(SET_AUDIO_INTONATION_SCALE, {
->>>>>>> e12fad22
         audioKey: activeAudioKey.value!,
         intonationScale,
       });
     };
 
     const setAudioVolumeScale = (volumeScale: number) => {
-<<<<<<< HEAD
+      previewAudioVolumeScale.stopPreview();
       store.dispatch(COMMAND_SET_AUDIO_VOLUME_SCALE, {
-=======
-      previewAudioVolumeScale.stopPreview();
-      store.dispatch(SET_AUDIO_VOLUME_SCALE, {
->>>>>>> e12fad22
         audioKey: activeAudioKey.value!,
         volumeScale,
       });
