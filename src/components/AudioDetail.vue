--- conflicted
+++ resolved
@@ -50,96 +50,12 @@
           class="mora-table"
         >
           <template v-if="selectedDetail === 'accent'">
-<<<<<<< HEAD
-            <div
-              class="accent-slider-cell"
-              :style="{
-                'grid-column': `1 / span ${accentPhrase.moras.length * 2 - 1}`,
-              }"
-            >
-              <!-- div for input width -->
-              <div>
-                <div>
-                  <q-slider
-                    v-if="accentPhrase.moras.length > 1"
-                    snap
-                    dense
-                    :min="1"
-                    :max="accentPhrase.moras.length"
-                    :step="1"
-                    :disable="uiLocked"
-                    :model-value="accentPhrase.accent"
-                    @change="changeAccent(accentPhraseIndex, parseInt($event))"
-                    @input="
-                      changePreviewAccent(accentPhraseIndex, parseInt($event))
-                    "
-                    @wheel="
-                      changeAccentByScroll(
-                        accentPhraseIndex,
-                        accentPhrase.moras.length,
-                        accentPhrase.accent,
-                        $event.deltaY
-                      )
-                    "
-                  />
-                </div>
-              </div>
-            </div>
-            <div
-              class="accent-draw-cell"
-              :style="{
-                'grid-column': `1 / span ${accentPhrase.moras.length * 2 - 1}`,
-              }"
-            >
-              <svg :viewBox="`0 0 ${accentPhrase.moras.length * 40 - 10} 50`">
-                <polyline
-                  :points="
-                    '' +
-                    [...Array(accentPhrase.moras.length).keys()].map(
-                      (index) =>
-                        `${index * 40 + 15} ${
-                          index + 1 == accentPhrase.accent ||
-                          (index != 0 && index < accentPhrase.accent)
-                            ? 5
-                            : 45
-                        }`
-                    )
-                  "
-                  stroke="black"
-                  fill="none"
-                />
-              </svg>
-            </div>
-            <template
-              v-for="(mora, moraIndex) in accentPhrase.moras"
-              :key="moraIndex"
-            >
-              <div
-                @click="
-                  uiLocked || changeAccent(accentPhraseIndex, moraIndex + 1)
-                "
-                :class="[
-                  'accent-select-cell',
-                  {
-                    'accent-select-cell-selected':
-                      accentPhrase.accent == moraIndex + 1,
-                  },
-                ]"
-                :style="{ 'grid-column': `${moraIndex * 2 + 1} / span 1` }"
-              >
-                <svg width="29" height="50" viewBox="0 0 29 50">
-                  <line x1="14" y1="0" x2="14" y2="50" stroke-width="1" />
-                </svg>
-              </div>
-            </template>
-=======
             <audio-accent
               :accentPhraseIndex="accentPhraseIndex"
               :accentPhrase="accentPhrase"
               :uiLocked="uiLocked"
               @changeAccent="changeAccent"
             />
->>>>>>> e12fad22
           </template>
           <template v-if="selectedDetail === 'intonation'">
             <div
@@ -149,52 +65,6 @@
               :style="{ 'grid-column': `${moraIndex * 2 + 1} / span 1` }"
             >
               <!-- div for input width -->
-<<<<<<< HEAD
-              <div
-                @mouseenter="setPitchLabel(true, accentPhraseIndex, moraIndex)"
-                @mouseleave="setPitchLabel(false)"
-              >
-                <q-badge
-                  class="pitch-label"
-                  text-color="secondary"
-                  v-if="
-                    (pitchLabel.visible || pitchLabel.panning) &&
-                    pitchLabel.accentPhraseIndex == accentPhraseIndex &&
-                    pitchLabel.moraIndex == moraIndex &&
-                    mora.pitch > 0
-                  "
-                >
-                  {{ mora.pitch.toPrecision(3) }}
-                </q-badge>
-                <q-slider
-                  vertical
-                  reverse
-                  snap
-                  :min="3"
-                  :max="6.5"
-                  :step="0.01"
-                  :disable="uiLocked || mora.pitch == 0"
-                  :model-value="mora.pitch"
-                  @change="
-                    setAudioMoraPitch(
-                      accentPhraseIndex,
-                      moraIndex,
-                      parseFloat($event)
-                    )
-                  "
-                  @wheel="
-                    setAudioMoraPitchByScroll(
-                      accentPhraseIndex,
-                      moraIndex,
-                      mora.pitch,
-                      $event.deltaY,
-                      $event.ctrlKey
-                    )
-                  "
-                  @pan="setPitchPanning"
-                />
-              </div>
-=======
               <audio-parameter
                 :moraIndex="moraIndex"
                 :accentPhraseIndex="accentPhraseIndex"
@@ -206,7 +76,6 @@
                 :disable="mora.pitch == 0.0"
                 @changeValue="changeMoraPitch"
               />
->>>>>>> e12fad22
             </div>
             <div v-if="accentPhrase.pauseMora" />
           </template>
