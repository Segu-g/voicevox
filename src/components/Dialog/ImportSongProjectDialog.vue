--- conflicted
+++ resolved
@@ -355,14 +355,6 @@
 </script>
 
 <style scoped lang="scss">
-<<<<<<< HEAD
-// detailsタグのスタイル
-details {
-  summary {
-    display: list-item;
-    cursor: pointer;
-  }
-=======
 .dialog-card {
   width: 700px;
   max-width: 80vw;
@@ -371,6 +363,5 @@
 .scrollable-area {
   overflow-y: auto;
   max-height: calc(100vh - 100px - 295px);
->>>>>>> 2c87e5ed
 }
 </style>