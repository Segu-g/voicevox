import { IpcRenderer, IpcRendererEvent } from "electron";

export interface Sandbox {
  getAppInfos(): Promise<AppInfos>;
  getCharacterInfos(): Promise<CharacterInfo[]>;
  getHowToUseText(): Promise<string>;
  getPolicyText(): Promise<string>;
  getOssLicenses(): Promise<Record<string, string>[]>;
  getUpdateInfos(): Promise<UpdateInfo[]>;
  getOssCommunityInfos(): Promise<string>;
  saveTempAudioFile(obj: { relativePath: string; buffer: ArrayBuffer }): void;
  loadTempFile(): Promise<string>;
  getBaseName(obj: { filePath: string }): string;
  showAudioSaveDialog(obj: {
    title: string;
    defaultPath?: string;
  }): Promise<string | undefined>;
  showOpenDirectoryDialog(obj: { title: string }): Promise<string | undefined>;
  showProjectSaveDialog(obj: { title: string }): Promise<string | undefined>;
  showProjectLoadDialog(obj: { title: string }): Promise<string[] | undefined>;
  showConfirmDialog(obj: { title: string; message: string }): Promise<boolean>;
  showWarningDialog(obj: {
    title: string;
    message: string;
  }): Promise<Electron.MessageBoxReturnValue>;
  showErrorDialog(obj: {
    title: string;
    message: string;
  }): Promise<Electron.MessageBoxReturnValue>;
  showImportFileDialog(obj: { title: string }): Promise<string | undefined>;
  writeFile(obj: { filePath: string; buffer: ArrayBuffer }): void;
  readFile(obj: { filePath: string }): Promise<ArrayBuffer>;
  openTextEditContextMenu(): Promise<void>;
  useGpu(newValue?: boolean): Promise<boolean>;
  isAvailableGPUMode(): Promise<boolean>;
  onReceivedIPCMsg<T extends keyof IpcSOData>(
    channel: T,
    listener: (event: IpcRendererEvent, ...args: IpcSOData[T]["args"]) => void
  ): IpcRenderer;
  closeWindow(): void;
  minimizeWindow(): void;
  maximizeWindow(): void;
  logError(...params: unknown[]): void;
  logInfo(...params: unknown[]): void;
  restartEngine(): Promise<void>;
  savingSetting(newData?: SavingSetting): Promise<SavingSetting>;
  hotkeySettings(newData?: HotkeySetting): Promise<HotkeySetting[]>;
  checkFileExists(file: string): Promise<boolean>;
  changePinWindow(): void;
<<<<<<< HEAD
  savingPresets(newPresets?: {
    presetItems: Record<string, Preset>;
    presetKeys: Record<number, string[]>;
  }): Promise<PresetConfig>;
=======
  isUnsetDefaultStyleIds(): Promise<boolean>;
  getDefaultStyleIds(): Promise<DefaultStyleId[]>;
  setDefaultStyleIds(
    defaultStyleIds: { speakerUuid: string; defaultStyleId: number }[]
  ): Promise<void>;
  useVoicing(newData?: boolean): Promise<boolean>;
>>>>>>> e607a0aa
}

export type AppInfos = {
  name: string;
  version: string;
};

export type MetasJson = {
  speakerName: string;
  speakerUuid: string;
  styles: {
    styleName?: string;
    styleId: number;
  }[];
};

export type CharacterInfo = {
  dirPath: string;
  iconPath: string;
  portraitPath: string;
  iconBlob?: Blob;
  portraitBlob?: Blob;
  metas: {
    speakerUuid: string;
    speakerName: string;
    styles: MetasJson["styles"];
    policy: string;
  };
};

export type UpdateInfo = {
  version: string;
  descriptions: string[];
  contributors: string[];
};

export type Encoding = "UTF-8" | "Shift_JIS";

export type SavingSetting = {
  exportLab: boolean;
  fileEncoding: Encoding;
  fixedExportEnabled: boolean;
  fixedExportDir: string;
  avoidOverwrite: boolean;
<<<<<<< HEAD
};

export type Preset = {
  name: string;
  speaker: number;
  speedScale: number;
  pitchScale: number;
  intonationScale: number;
  volumeScale: number;
  prePhonemeLength: number;
  postPhonemeLength: number;
};

export type PresetConfig = {
  items: Record<string, Preset>;
  keys: Record<number, string[]>;
};
=======
  exportText: boolean;
};

export type DefaultStyleId = {
  speakerUuid: string;
  defaultStyleId: number;
};

export type HotkeySetting = {
  action: HotkeyAction;
  combination: HotkeyCombo;
};

export type HotkeyAction =
  | "音声書き出し"
  | "一つだけ書き出し"
  | "再生/停止"
  | "連続再生/停止"
  | "ｱｸｾﾝﾄ欄を表示"
  | "ｲﾝﾄﾈｰｼｮﾝ欄を表示"
  | "長さ欄を表示"
  | "テキスト欄を追加"
  | "テキスト欄を削除"
  | "テキスト欄からフォーカスを外す"
  | "テキスト欄にフォーカスを戻す"
  | "元に戻す"
  | "やり直す"
  | "新規プロジェクト"
  | "プロジェクトを名前を付けて保存"
  | "プロジェクトを上書き保存"
  | "プロジェクト読み込み"
  | "テキスト読み込む";

export type HotkeyCombo = string;

export type HotkeyReturnType =
  | void
  | boolean
  | Promise<void>
  | Promise<boolean>;

export type MoraDataType =
  | "consonant"
  | "vowel"
  | "pitch"
  | "pause"
  | "voicing";
>>>>>>> e607a0aa
<|MERGE_RESOLUTION|>--- conflicted
+++ resolved
@@ -47,19 +47,16 @@
   hotkeySettings(newData?: HotkeySetting): Promise<HotkeySetting[]>;
   checkFileExists(file: string): Promise<boolean>;
   changePinWindow(): void;
-<<<<<<< HEAD
   savingPresets(newPresets?: {
     presetItems: Record<string, Preset>;
     presetKeys: Record<number, string[]>;
   }): Promise<PresetConfig>;
-=======
   isUnsetDefaultStyleIds(): Promise<boolean>;
   getDefaultStyleIds(): Promise<DefaultStyleId[]>;
   setDefaultStyleIds(
     defaultStyleIds: { speakerUuid: string; defaultStyleId: number }[]
   ): Promise<void>;
   useVoicing(newData?: boolean): Promise<boolean>;
->>>>>>> e607a0aa
 }
 
 export type AppInfos = {
@@ -104,7 +101,17 @@
   fixedExportEnabled: boolean;
   fixedExportDir: string;
   avoidOverwrite: boolean;
-<<<<<<< HEAD
+  exportText: boolean;
+};
+
+export type DefaultStyleId = {
+  speakerUuid: string;
+  defaultStyleId: number;
+};
+
+export type HotkeySetting = {
+  action: HotkeyAction;
+  combination: HotkeyCombo;
 };
 
 export type Preset = {
@@ -122,20 +129,6 @@
   items: Record<string, Preset>;
   keys: Record<number, string[]>;
 };
-=======
-  exportText: boolean;
-};
-
-export type DefaultStyleId = {
-  speakerUuid: string;
-  defaultStyleId: number;
-};
-
-export type HotkeySetting = {
-  action: HotkeyAction;
-  combination: HotkeyCombo;
-};
-
 export type HotkeyAction =
   | "音声書き出し"
   | "一つだけ書き出し"
@@ -169,5 +162,4 @@
   | "vowel"
   | "pitch"
   | "pause"
-  | "voicing";
->>>>>>> e607a0aa
+  | "voicing";