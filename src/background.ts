"use strict";

import { spawn, ChildProcess } from "child_process";
import dotenv from "dotenv";
import treeKill from "tree-kill";
import Store from "electron-store";

import { app, protocol, BrowserWindow, dialog, Menu, shell } from "electron";
import { createProtocol } from "vue-cli-plugin-electron-builder/lib";
import installExtension, { VUEJS3_DEVTOOLS } from "electron-devtools-installer";

import path from "path";
import { textEditContextMenu } from "./electron/contextMenu";
import { hasSupportedGpu } from "./electron/device";
import { ipcMainHandle, ipcMainSend } from "@/electron/ipc";

import fs from "fs";
<<<<<<< HEAD
import { CharacterInfo, SavingSetting, PresetConfig } from "./type/preload";
=======
import {
  CharacterInfo,
  DefaultStyleId,
  HotkeySetting,
  MetasJson,
  SavingSetting,
} from "./type/preload";
>>>>>>> e607a0aa

import log from "electron-log";
import dayjs from "dayjs";

// silly以上のログをコンソールに出力
log.transports.console.format = "[{h}:{i}:{s}.{ms}] [{level}] {text}";
log.transports.console.level = "silly";

// warn以上のログをファイルに出力
const prefix = dayjs().format("YYYYMMDD_HHmmss");
log.transports.file.format = "[{h}:{i}:{s}.{ms}] [{level}] {text}";
log.transports.file.level = "warn";
log.transports.file.fileName = `${prefix}_error.log`;

const isDevelopment = process.env.NODE_ENV !== "production";

let win: BrowserWindow;

// 多重起動防止
if (!isDevelopment && !app.requestSingleInstanceLock()) app.quit();

process.on("uncaughtException", (error) => {
  log.error(error);
});
process.on("unhandledRejection", (reason) => {
  log.error(reason);
});

// 設定
const appDirPath = path.dirname(app.getPath("exe"));
const envPath = path.join(appDirPath, ".env");
dotenv.config({ path: envPath });
protocol.registerSchemesAsPrivileged([
  { scheme: "app", privileges: { secure: true, standard: true, stream: true } },
]);

// 設定ファイル
const store = new Store<{
  useGpu: boolean;
  savingSetting: SavingSetting;
<<<<<<< HEAD
  presets: PresetConfig;
=======
  hotkeySettings: HotkeySetting[];
  defaultStyleIds: DefaultStyleId[];
  useVoicing: boolean;
>>>>>>> e607a0aa
}>({
  schema: {
    useGpu: {
      type: "boolean",
      default: false,
    },
    savingSetting: {
      type: "object",
      properties: {
        fileEncoding: {
          type: "string",
          enum: ["UTF-8", "Shift_JIS"],
          default: "UTF-8",
        },
        fixedExportEnabled: { type: "boolean", default: false },
        avoidOverwrite: { type: "boolean", default: false },
        fixedExportDir: { type: "string", default: "" },
        exportLab: { type: "boolean", default: false },
        exportText: { type: "boolean", default: true },
      },
      default: {
        fileEncoding: "UTF-8",
        fixedExportEnabled: false,
        avoidOverwrite: false,
        fixedExportDir: "",
        exportLab: false,
        exportText: true,
      },
    },
    // To future developers: if you are to modify the store schema with array type,
    // for example, the hotkeySettings below,
    // please remember to add a corresponding migration
    // Learn more: https://github.com/sindresorhus/electron-store#migrations
    hotkeySettings: {
      type: "array",
      items: {
        type: "object",
        properties: {
          action: { type: "string" },
          combination: { type: "string" },
        },
      },
      default: [
        {
          action: "音声書き出し",
          combination: "Ctrl E",
        },
        {
          action: "一つだけ書き出し",
          combination: "",
        },
        {
          action: "再生/停止",
          combination: "Space",
        },
        {
          action: "連続再生/停止",
          combination: "",
        },
        {
          action: "ｱｸｾﾝﾄ欄を表示",
          combination: "1",
        },
        {
          action: "ｲﾝﾄﾈｰｼｮﾝ欄を表示",
          combination: "2",
        },
        {
          action: "テキスト欄を追加",
          combination: "Shift Enter",
        },
        {
          action: "テキスト欄を削除",
          combination: "Shift Delete",
        },
        {
          action: "テキスト欄からフォーカスを外す",
          combination: "Escape",
        },
        {
          action: "テキスト欄にフォーカスを戻す",
          combination: "Backspace",
        },
        {
          action: "元に戻す",
          combination: "Ctrl Z",
        },
        {
          action: "やり直す",
          combination: "Ctrl Y",
        },
        {
          action: "新規プロジェクト",
          combination: "Ctrl N",
        },
        {
          action: "プロジェクトを名前を付けて保存",
          combination: "Ctrl Shift S",
        },
        {
          action: "プロジェクトを上書き保存",
          combination: "Ctrl S",
        },
        {
          action: "プロジェクト読み込み",
          combination: "Ctrl O",
        },
        {
          action: "テキスト読み込む",
          combination: "",
        },
      ],
    },
    defaultStyleIds: {
      type: "array",
      items: {
        type: "object",
        properties: {
          speakerUuid: { type: "string" },
          defaultStyleId: { type: "number" },
        },
      },
      default: [],
    },
    useVoicing: {
      type: "boolean",
      default: false,
    },
    presets: {
      type: "object",
      properties: {
        items: {
          type: "object",
          patternProperties: {
            // uuid
            "[0-9a-f]{8}-[0-9a-f]{4}-[0-9a-f]{4}-[0-9a-f]{4}-[0-9a-f]{12}": {
              type: "object",
              properties: {
                name: { type: "string" },
                speaker: { type: "number" },
                speedScale: { type: "number" },
                pitchScale: { type: "number" },
                intonationScale: { type: "number" },
                volumeScale: { type: "number" },
                prePhonemeLength: { type: "number" },
                postPhonemeLength: { type: "number" },
              },
            },
          },
          additionalProperties: false,
        },
        keys: {
          type: "object",
          patternProperties: {
            "[0-9]+": {
              type: "array",
              items: { type: "string" },
            },
          },
        },
      },
    },
  },
  migrations: {
    ">=0.7.3": (store) => {
      const newHotkey: HotkeySetting = {
        action: "長さ欄を表示",
        combination: "3",
      };
      const hotkeys = store.get("hotkeySettings");
      hotkeys.forEach((value) => {
        if (value.combination == newHotkey.combination) {
          newHotkey.combination = "";
        }
      });
      hotkeys.splice(6, 0, newHotkey);
      store.set("hotkeySettings", hotkeys);
    },
    presets: {
      items: {},
      keys: {},
    },
  },
});

// engine
let willQuitEngine = false;
let engineProcess: ChildProcess;
async function runEngine() {
  willQuitEngine = false;

  // 最初のエンジンモード
  if (!store.has("useGpu")) {
    const hasGpu = await hasSupportedGpu();
    store.set("useGpu", hasGpu);

    dialog.showMessageBox(win, {
      message: `音声合成エンジンを${
        hasGpu ? "GPU" : "CPU"
      }モードで起動しました`,
      detail:
        "エンジンの起動モードは、画面上部の「エンジン」メニューから変更できます。",
      title: "エンジンの起動モード",
      type: "info",
    });
  }

  const useGpu = store.get("useGpu");
  log.info(`Starting ENGINE in ${useGpu ? "GPU" : "CPU"} mode`);

  // エンジンプロセスの起動
  const enginePath = path.resolve(
    appDirPath,
    process.env.ENGINE_PATH ?? "run.exe"
  );
  const args = useGpu ? ["--use_gpu"] : [];

  engineProcess = spawn(enginePath, args, {
    cwd: path.dirname(enginePath),
  });

  engineProcess.stdout?.on("data", (data) => {
    log.info("ENGINE: " + data.toString("utf-8"));
  });

  engineProcess.stderr?.on("data", (data) => {
    log.error("ENGINE: " + data.toString("utf-8"));
  });

  engineProcess.on("close", (code, signal) => {
    log.info(`ENGINE: terminated due to receipt of signal ${signal}`);
    log.info(`ENGINE: exited with code ${code}`);

    if (!willQuitEngine) {
      ipcMainSend(win, "DETECTED_ENGINE_ERROR");
      dialog.showErrorBox(
        "音声合成エンジンエラー",
        "音声合成エンジンが異常終了しました。エンジンを再起動してください。"
      );
    }
  });
}

// temp dir
const tempDir = path.join(app.getPath("temp"), "VOICEVOX");
if (!fs.existsSync(tempDir)) {
  fs.mkdirSync(tempDir);
}

// キャラクター情報の読み込み
declare let __static: string;
const characterInfos: CharacterInfo[] = [];
for (const dirRelPath of fs.readdirSync(path.join(__static, "characters"))) {
  const dirPath = path.join(__static, "characters", dirRelPath);
  const iconPath = path.join(dirPath, "icon.png");
  const portraitPath = path.join(dirPath, "portrait.png");
  const policy = fs.readFileSync(path.join(dirPath, "policy.md"), "utf-8");
  const { speakerName, speakerUuid, styles }: MetasJson = JSON.parse(
    fs.readFileSync(path.join(dirPath, "metas.json"), "utf-8")
  );

  characterInfos.push({
    dirPath,
    iconPath,
    portraitPath,
    metas: {
      speakerName,
      speakerUuid,
      styles,
      policy,
    },
  });
}

// 使い方テキストの読み込み
const howToUseText = fs.readFileSync(
  path.join(__static, "howtouse.md"),
  "utf-8"
);

// OSSコミュニティ情報の読み込み
const ossCommunityInfos = fs.readFileSync(
  path.join(__static, "ossCommunityInfos.md"),
  "utf-8"
);

// 利用規約テキストの読み込み
const policyText = fs.readFileSync(path.join(__static, "policy.md"), "utf-8");

// OSSライセンス情報の読み込み
const ossLicenses = JSON.parse(
  fs.readFileSync(path.join(__static, "licenses.json"), { encoding: "utf-8" })
);

// アップデート情報の読み込み
const updateInfos = JSON.parse(
  fs.readFileSync(path.join(__static, "updateInfos.json"), {
    encoding: "utf-8",
  })
);

// create window
async function createWindow() {
  win = new BrowserWindow({
    width: 800,
    height: 600,
    frame: false,
    minWidth: 320,
    webPreferences: {
      preload: path.join(__dirname, "preload.js"),
      nodeIntegration: true,
      contextIsolation: true,
    },
    icon: path.join(__static, "icon.png"),
  });

  if (process.env.WEBPACK_DEV_SERVER_URL) {
    await win.loadURL(
      (process.env.WEBPACK_DEV_SERVER_URL as string) + "#/home"
    );
  } else {
    createProtocol("app");
    win.loadURL("app://./index.html#/home");
  }
  if (isDevelopment) win.webContents.openDevTools();

  win.on("maximize", () => win.webContents.send("DETECT_MAXIMIZED"));
  win.on("unmaximize", () => win.webContents.send("DETECT_UNMAXIMIZED"));
  win.on("always-on-top-changed", () => {
    win.webContents.send(
      win.isAlwaysOnTop() ? "DETECT_PINNED" : "DETECT_UNPINNED"
    );
  });

  win.webContents.once("did-finish-load", () => {
    if (process.argv.length >= 2) {
      const filePath = process.argv[1];
      ipcMainSend(win, "LOAD_PROJECT_FILE", { filePath, confirm: false });
    }
  });
}

if (!isDevelopment) {
  Menu.setApplicationMenu(null);
}

// プロセス間通信
ipcMainHandle("GET_APP_INFOS", () => {
  const name = app.getName();
  const version = app.getVersion();
  return {
    name,
    version,
  };
});

ipcMainHandle("GET_TEMP_DIR", () => {
  return tempDir;
});

ipcMainHandle("GET_CHARACTER_INFOS", () => {
  return characterInfos;
});

ipcMainHandle("GET_HOW_TO_USE_TEXT", () => {
  return howToUseText;
});

ipcMainHandle("GET_POLICY_TEXT", () => {
  return policyText;
});

ipcMainHandle("GET_OSS_LICENSES", () => {
  return ossLicenses;
});

ipcMainHandle("GET_UPDATE_INFOS", () => {
  return updateInfos;
});

ipcMainHandle("GET_OSS_COMMUNITY_INFOS", () => {
  return ossCommunityInfos;
});

ipcMainHandle("SHOW_AUDIO_SAVE_DIALOG", (_, { title, defaultPath }) => {
  return dialog.showSaveDialogSync(win, {
    title,
    defaultPath,
    filters: [{ name: "Wave File", extensions: ["wav"] }],
    properties: ["createDirectory"],
  });
});

ipcMainHandle("SHOW_OPEN_DIRECTORY_DIALOG", (_, { title }) => {
  return dialog.showOpenDialogSync(win, {
    title,
    properties: ["openDirectory", "createDirectory"],
  })?.[0];
});

ipcMainHandle("SHOW_PROJECT_SAVE_DIALOG", (_, { title }) => {
  return dialog.showSaveDialogSync(win, {
    title,
    filters: [{ name: "VOICEVOX Project file", extensions: ["vvproj"] }],
    properties: ["showOverwriteConfirmation"],
  });
});

ipcMainHandle("SHOW_PROJECT_LOAD_DIALOG", (_, { title }) => {
  return dialog.showOpenDialogSync(win, {
    title,
    filters: [{ name: "VOICEVOX Project file", extensions: ["vvproj"] }],
    properties: ["openFile"],
  });
});

ipcMainHandle("SHOW_CONFIRM_DIALOG", (_, { title, message }) => {
  return dialog
    .showMessageBox(win, {
      type: "info",
      buttons: ["OK", "Cancel"],
      title: title,
      message: message,
    })
    .then((value) => {
      return value.response == 0;
    });
});

ipcMainHandle("SHOW_WARNING_DIALOG", (_, { title, message }) => {
  return dialog.showMessageBox(win, {
    type: "warning",
    title: title,
    message: message,
  });
});

ipcMainHandle("SHOW_ERROR_DIALOG", (_, { title, message }) => {
  return dialog.showMessageBox(win, {
    type: "error",
    title: title,
    message: message,
  });
});

ipcMainHandle("SHOW_IMPORT_FILE_DIALOG", (_, { title }) => {
  return dialog.showOpenDialogSync(win, {
    title,
    filters: [{ name: "Text", extensions: ["txt"] }],
    properties: ["openFile", "createDirectory"],
  })?.[0];
});

ipcMainHandle("OPEN_TEXT_EDIT_CONTEXT_MENU", () => {
  textEditContextMenu.popup({ window: win });
});

ipcMainHandle("USE_GPU", (_, { newValue }) => {
  if (newValue !== undefined) {
    store.set("useGpu", newValue);
  }

  return store.get("useGpu", false);
});

ipcMainHandle("IS_AVAILABLE_GPU_MODE", () => {
  return hasSupportedGpu();
});

ipcMainHandle("CLOSE_WINDOW", () => {
  app.emit("window-all-closed");
  win.destroy();
});
ipcMainHandle("MINIMIZE_WINDOW", () => win.minimize());
ipcMainHandle("MAXIMIZE_WINDOW", () => {
  if (win.isMaximized()) {
    win.unmaximize();
  } else {
    win.maximize();
  }
});

ipcMainHandle("LOG_ERROR", (_, ...params) => {
  log.error(...params);
});

ipcMainHandle("LOG_INFO", (_, ...params) => {
  log.info(...params);
});

/**
 * エンジンを再起動する。
 * エンジンの起動が開始したらresolve、起動が失敗したらreject。
 */
ipcMainHandle(
  "RESTART_ENGINE",
  () =>
    new Promise<void>((resolve, reject) => {
      log.info(
        `Restarting ENGINE (last exit code: ${engineProcess.exitCode}, signal: ${engineProcess.signalCode})`
      );

      // エンジンのプロセスがすでに終了している、またはkillされている場合
      const engineExited = engineProcess.exitCode !== null;
      const engineKilled = engineProcess.signalCode !== null;

      if (engineExited || engineKilled) {
        log.info(
          "ENGINE process is not started yet or already killed. Starting ENGINE..."
        );

        runEngine();
        resolve();
        return;
      }

      // エンジンエラー時のエラーウィンドウ抑制用。
      willQuitEngine = true;

      // 「killに使用するコマンドが終了するタイミング」と「OSがプロセスをkillするタイミング」が違うので単純にtreeKillのコールバック関数でrunEngine()を実行すると失敗します。
      // closeイベントはexitイベントよりも後に発火します。
      const restartEngineOnProcessClosedCallback = () => {
        log.info("ENGINE process killed. Restarting ENGINE...");

        runEngine();
        resolve();
      };
      engineProcess.once("close", restartEngineOnProcessClosedCallback);

      // treeKillのコールバック関数はコマンドが終了した時に呼ばれます。
      log.info(`Killing current ENGINE process (PID=${engineProcess.pid})...`);
      treeKill(engineProcess.pid, (error) => {
        // error変数の値がundefined以外であればkillコマンドが失敗したことを意味します。
        if (error != null) {
          log.error("Failed to kill ENGINE");
          log.error(error);

          // killに失敗したとき、closeイベントが発生せず、once listenerが消費されない
          // listenerを削除してENGINEの意図しない再起動を防止
          engineProcess.removeListener(
            "close",
            restartEngineOnProcessClosedCallback
          );

          reject();
        }
      });
    })
);

ipcMainHandle("SAVING_SETTING", (_, { newData }) => {
  if (newData !== undefined) {
    store.set("savingSetting", newData);
  }
  return store.get("savingSetting");
});

ipcMainHandle("HOTKEY_SETTINGS", (_, { newData }) => {
  if (newData !== undefined) {
    const hotkeySettings = store.get("hotkeySettings");
    const hotkeySetting = hotkeySettings.find(
      (hotkey) => hotkey.action == newData.action
    );
    if (hotkeySetting !== undefined) {
      hotkeySetting.combination = newData.combination;
    }
    store.set("hotkeySettings", hotkeySettings);
  }
  return store.get("hotkeySettings");
});

ipcMainHandle("USE_VOICING", (_, { newData }) => {
  if (newData !== undefined) {
    store.set("useVoicing", newData);
  }
  return store.get("useVoicing");
});

ipcMainHandle("CHECK_FILE_EXISTS", (_, { file }) => {
  return fs.existsSync(file);
});
ipcMainHandle("CHANGE_PIN_WINDOW", () => {
  if (win.isAlwaysOnTop()) {
    win.setAlwaysOnTop(false);
  } else {
    win.setAlwaysOnTop(true);
  }
});

<<<<<<< HEAD
ipcMainHandle("SAVING_PRESETS", (_, { newPresets }) => {
  if (newPresets !== undefined) {
    store.set("presets.items", newPresets.presetItems);
    store.set("presets.keys", newPresets.presetKeys);
  }
  return store.get("presets");
=======
ipcMainHandle("IS_UNSET_DEFAULT_STYLE_IDS", () => {
  return store.get("defaultStyleIds").length === 0;
});

ipcMainHandle("GET_DEFAULT_STYLE_IDS", () => {
  const defaultStyleIds = store.get("defaultStyleIds");
  if (defaultStyleIds.length === 0) {
    return characterInfos.map<DefaultStyleId>((info) => ({
      speakerUuid: info.metas.speakerUuid,
      defaultStyleId: info.metas.styles[0].styleId,
    }));
  } else {
    return defaultStyleIds;
  }
});

ipcMainHandle("SET_DEFAULT_STYLE_IDS", (_, defaultStyleIds) => {
  store.set("defaultStyleIds", defaultStyleIds);
>>>>>>> e607a0aa
});

// app callback
app.on("web-contents-created", (e, contents) => {
  // リンククリック時はブラウザを開く
  contents.setWindowOpenHandler(({ url }) => {
    if (url.match(/^http/)) {
      shell.openExternal(url);
      return { action: "deny" };
    }
    return { action: "allow" };
  });
});

app.on("window-all-closed", () => {
  if (process.platform !== "darwin") {
    app.quit();
  }
});

// Called before window closing
app.on("before-quit", (event) => {
  // considering the case that ENGINE process killed after checking process status
  engineProcess.once("close", () => {
    log.info("ENGINE killed. Quitting app");
    app.quit(); // attempt to quit app again
  });

  log.info(
    `Quitting app (ENGINE last exit code: ${engineProcess.exitCode}, signal: ${engineProcess.signalCode})`
  );

  const engineNotExited = engineProcess.exitCode === null;
  const engineNotKilled = engineProcess.signalCode === null;

  if (engineNotExited && engineNotKilled) {
    log.info("Killing ENGINE before app quit");
    event.preventDefault();

    log.info(`Killing ENGINE (PID=${engineProcess.pid})...`);
    willQuitEngine = true;
    try {
      engineProcess.pid != undefined && treeKill(engineProcess.pid);
    } catch (error: unknown) {
      log.error("engine kill error");
      log.error(error);
    }
  }
});

app.on("activate", () => {
  if (BrowserWindow.getAllWindows().length === 0) createWindow();
});

app.on("ready", async () => {
  if (isDevelopment) {
    try {
      await installExtension(VUEJS3_DEVTOOLS);
    } catch (e: unknown) {
      if (e instanceof Error) {
        log.error("Vue Devtools failed to install:", e.toString());
      }
    }
  }

  createWindow().then(() => runEngine());
});

app.on("second-instance", () => {
  if (win) {
    if (win.isMinimized()) win.restore();
    win.focus();
  }
});

if (isDevelopment) {
  if (process.platform === "win32") {
    process.on("message", (data) => {
      if (data === "graceful-exit") {
        app.quit();
      }
    });
  } else {
    process.on("SIGTERM", () => {
      app.quit();
    });
  }
}<|MERGE_RESOLUTION|>--- conflicted
+++ resolved
@@ -15,17 +15,14 @@
 import { ipcMainHandle, ipcMainSend } from "@/electron/ipc";
 
 import fs from "fs";
-<<<<<<< HEAD
-import { CharacterInfo, SavingSetting, PresetConfig } from "./type/preload";
-=======
 import {
   CharacterInfo,
   DefaultStyleId,
   HotkeySetting,
   MetasJson,
   SavingSetting,
+  PresetConfig,
 } from "./type/preload";
->>>>>>> e607a0aa
 
 import log from "electron-log";
 import dayjs from "dayjs";
@@ -66,13 +63,10 @@
 const store = new Store<{
   useGpu: boolean;
   savingSetting: SavingSetting;
-<<<<<<< HEAD
   presets: PresetConfig;
-=======
   hotkeySettings: HotkeySetting[];
   defaultStyleIds: DefaultStyleId[];
   useVoicing: boolean;
->>>>>>> e607a0aa
 }>({
   schema: {
     useGpu: {
@@ -662,14 +656,14 @@
   }
 });
 
-<<<<<<< HEAD
 ipcMainHandle("SAVING_PRESETS", (_, { newPresets }) => {
   if (newPresets !== undefined) {
     store.set("presets.items", newPresets.presetItems);
     store.set("presets.keys", newPresets.presetKeys);
   }
   return store.get("presets");
-=======
+});
+
 ipcMainHandle("IS_UNSET_DEFAULT_STYLE_IDS", () => {
   return store.get("defaultStyleIds").length === 0;
 });
@@ -688,7 +682,6 @@
 
 ipcMainHandle("SET_DEFAULT_STYLE_IDS", (_, defaultStyleIds) => {
   store.set("defaultStyleIds", defaultStyleIds);
->>>>>>> e607a0aa
 });
 
 // app callback
