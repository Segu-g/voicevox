import { InjectionKey } from "vue";
import { createStore, Store, useStore as baseUseStore } from "vuex";

import { State } from "./type";
import { commandStore } from "./command";
import { audioStore } from "./audio";
import { projectActions } from "./project";
import { uiStore } from "./ui";

export const GET_POLICY_TEXT = "GET_POLICY_TEXT";
export const GET_OSS_LICENSES = "GET_OSS_LICENSES";
export const GET_UPDATE_INFOS = "GET_UPDATE_INFOS";
export const SHOW_WARNING_DIALOG = "SHOW_WARNING_DIALOG";

export const storeKey: InjectionKey<Store<State>> = Symbol();

export const store = createStore<State>({
  state: {
    isEngineReady: false,
    audioItems: {},
    audioKeys: [],
    audioStates: {},
    uiLockCount: 0,
    audioDetailPaneOffset: undefined,
    audioInfoPaneOffset: undefined,
    nowPlayingContinuously: false,
    undoCommands: [],
    redoCommands: [],
    useGpu: false,
    isHelpDialogOpen: false,
  },

  getters: {
    ...uiStore.getters,
    ...audioStore.getters,
    ...commandStore.getters,
  },

  mutations: {
    ...uiStore.mutations,
    ...audioStore.mutations,
    ...commandStore.mutations,
  },

  actions: {
    ...uiStore.actions,
    ...audioStore.actions,
    ...commandStore.actions,
<<<<<<< HEAD
    ...projectActions,
=======

    [GET_POLICY_TEXT]: async () => {
      return await window.electron.getPolicyText();
    },
>>>>>>> c11ff79c
    [GET_OSS_LICENSES]: async () => {
      return await window.electron.getOssLicenses();
    },
    [GET_UPDATE_INFOS]: async () => {
      return await window.electron.getUpdateInfos();
    },
    [SHOW_WARNING_DIALOG]: async (
      context,
      { title, message }: { title: string; message: string }
    ) => {
      return await window.electron.showWarningDialog({ title, message });
    },
  },
});

export const useStore = () => {
  return baseUseStore(storeKey);
};<|MERGE_RESOLUTION|>--- conflicted
+++ resolved
@@ -46,14 +46,10 @@
     ...uiStore.actions,
     ...audioStore.actions,
     ...commandStore.actions,
-<<<<<<< HEAD
     ...projectActions,
-=======
-
     [GET_POLICY_TEXT]: async () => {
       return await window.electron.getPolicyText();
     },
->>>>>>> c11ff79c
     [GET_OSS_LICENSES]: async () => {
       return await window.electron.getOssLicenses();
     },
