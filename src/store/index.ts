import { InjectionKey } from "vue";
import {
  createLogger,
  createStore,
  Store,
  useStore as baseUseStore,
} from "vuex";

import { State } from "./type";
import { commandStore } from "./command";
<<<<<<< HEAD
import { audioStore, audioCommandStore } from "./audio";
import { projectActions } from "./project";
=======
import { audioStore } from "./audio";
import { projectStore } from "./project";
>>>>>>> f43e47fe
import { uiStore } from "./ui";

export const GET_POLICY_TEXT = "GET_POLICY_TEXT";
export const GET_OSS_LICENSES = "GET_OSS_LICENSES";
export const GET_UPDATE_INFOS = "GET_UPDATE_INFOS";
export const SHOW_WARNING_DIALOG = "SHOW_WARNING_DIALOG";

const isDevelopment = process.env.NODE_ENV == "development";

export const storeKey: InjectionKey<Store<State>> = Symbol();

export const store = createStore<State>({
  state: {
    engineState: "STARTING",
    audioItems: {},
    audioKeys: [],
    audioStates: {},
    uiLockCount: 0,
    audioDetailPaneOffset: undefined,
    audioInfoPaneOffset: undefined,
    nowPlayingContinuously: false,
    undoCommands: [],
    redoCommands: [],
    useGpu: false,
    isHelpDialogOpen: false,
    fileEncoding: "UTF-8",
    isMaximized: false,
  },

  getters: {
    ...uiStore.getters,
    ...audioStore.getters,
    ...commandStore.getters,
    ...projectStore.getters,
  },

  mutations: {
    ...uiStore.mutations,
    ...audioStore.mutations,
    ...commandStore.mutations,
<<<<<<< HEAD
    ...audioCommandStore.mutations,
=======
    ...projectStore.mutations,
>>>>>>> f43e47fe
  },

  actions: {
    ...uiStore.actions,
    ...audioStore.actions,
    ...commandStore.actions,
<<<<<<< HEAD
    ...projectActions,
    ...audioCommandStore.actions,
=======
    ...projectStore.actions,
>>>>>>> f43e47fe
    [GET_POLICY_TEXT]: async () => {
      return await window.electron.getPolicyText();
    },
    [GET_OSS_LICENSES]: async () => {
      return await window.electron.getOssLicenses();
    },
    [GET_UPDATE_INFOS]: async () => {
      return await window.electron.getUpdateInfos();
    },
    [SHOW_WARNING_DIALOG]: async (
      context,
      { title, message }: { title: string; message: string }
    ) => {
      return await window.electron.showWarningDialog({ title, message });
    },
  },
  plugins: isDevelopment ? [createLogger()] : undefined,
});

export const useStore = (): Store<State> => {
  return baseUseStore(storeKey);
};<|MERGE_RESOLUTION|>--- conflicted
+++ resolved
@@ -8,13 +8,8 @@
 
 import { State } from "./type";
 import { commandStore } from "./command";
-<<<<<<< HEAD
 import { audioStore, audioCommandStore } from "./audio";
-import { projectActions } from "./project";
-=======
-import { audioStore } from "./audio";
 import { projectStore } from "./project";
->>>>>>> f43e47fe
 import { uiStore } from "./ui";
 
 export const GET_POLICY_TEXT = "GET_POLICY_TEXT";
@@ -55,23 +50,17 @@
     ...uiStore.mutations,
     ...audioStore.mutations,
     ...commandStore.mutations,
-<<<<<<< HEAD
+    ...projectStore.mutations,
     ...audioCommandStore.mutations,
-=======
-    ...projectStore.mutations,
->>>>>>> f43e47fe
   },
 
   actions: {
     ...uiStore.actions,
     ...audioStore.actions,
     ...commandStore.actions,
-<<<<<<< HEAD
-    ...projectActions,
+    ...projectStore.actions,
     ...audioCommandStore.actions,
-=======
-    ...projectStore.actions,
->>>>>>> f43e47fe
+
     [GET_POLICY_TEXT]: async () => {
       return await window.electron.getPolicyText();
     },
