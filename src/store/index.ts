--- conflicted
+++ resolved
@@ -91,12 +91,9 @@
     ...commandStore.getters,
     ...projectStore.getters,
     ...settingStore.getters,
-<<<<<<< HEAD
     ...presetStore.getters,
-=======
     ...audioCommandStore.getters,
     ...indexStore.getters,
->>>>>>> 769d2b27
   },
 
   mutations: {
@@ -106,11 +103,8 @@
     ...projectStore.mutations,
     ...settingStore.mutations,
     ...audioCommandStore.mutations,
-<<<<<<< HEAD
     ...presetStore.mutations,
-=======
     ...indexStore.mutations,
->>>>>>> 769d2b27
   },
 
   actions: {
@@ -120,29 +114,8 @@
     ...projectStore.actions,
     ...settingStore.actions,
     ...audioCommandStore.actions,
-<<<<<<< HEAD
     ...presetStore.actions,
-    [GET_POLICY_TEXT]: async () => {
-      return await window.electron.getPolicyText();
-    },
-    [GET_OSS_LICENSES]: async () => {
-      return await window.electron.getOssLicenses();
-    },
-    [GET_UPDATE_INFOS]: async () => {
-      return await window.electron.getUpdateInfos();
-    },
-    [SHOW_WARNING_DIALOG]: async (
-      context,
-      { title, message }: { title: string; message: string }
-    ) => {
-      return await window.electron.showWarningDialog({ title, message });
-    },
-    [LOG_ERROR]: (_, ...params: unknown[]) => {
-      window.electron.logError(...params);
-    },
-=======
     ...indexStore.actions,
->>>>>>> 769d2b27
   },
   plugins: isDevelopment ? [createLogger()] : undefined,
   strict: process.env.NODE_ENV !== "production",
