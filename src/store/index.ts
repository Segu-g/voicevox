--- conflicted
+++ resolved
@@ -18,11 +18,8 @@
 import { projectStoreState, projectStore } from "./project";
 import { uiStoreState, uiStore } from "./ui";
 import { settingStoreState, settingStore } from "./setting";
-<<<<<<< HEAD
 import { presetStoreState, presetStore } from "./preset";
-=======
 import { proxyStore, proxyStoreState } from "./proxy";
->>>>>>> ff60c5be
 
 const isDevelopment = process.env.NODE_ENV == "development";
 
@@ -133,11 +130,8 @@
     ...settingStoreState,
     ...audioCommandStore,
     ...indexStoreState,
-<<<<<<< HEAD
     ...presetStoreState,
-=======
     ...proxyStoreState,
->>>>>>> ff60c5be
   },
 
   getters: {
