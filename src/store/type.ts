import { StoreOptions, MutationTree, ActionTree } from "vuex";
import { AudioQuery } from "@/openapi";
import { CharacterInfo, Encoding } from "@/type/preload";
import {
  Command,
  PayloadRecipeTree,
  PayloadMutationTree,
  createCommandMutationTree,
} from "./command";

export type State = {
  engineState: EngineState;
  characterInfos?: CharacterInfo[];
  audioItems: Record<string, AudioItem>;
  audioKeys: string[];
  audioStates: Record<string, AudioState>;
  _activeAudioKey?: string;
  uiLockCount: number;
  audioDetailPaneOffset?: number;
  audioInfoPaneOffset?: number;
  nowPlayingContinuously: boolean;
  undoCommands: Command[];
  redoCommands: Command[];
  useGpu: boolean;
  isHelpDialogOpen: boolean;
  fileEncoding: Encoding;
  isMaximized: boolean;
  projectFilePath?: string;
};

export type AudioItem = {
  text: string;
  characterIndex?: number;
  query?: AudioQuery;
};

export type AudioState = {
  nowPlaying: boolean;
  nowGenerating: boolean;
};

<<<<<<< HEAD
export const typeAsStoreOptions = <Arg extends StoreOptions<State>>(
  arg: Arg
): Arg => arg;
export const typeAsMutationTree = <Arg extends MutationTree<State>>(
  arg: Arg
): Arg => arg;
export const typeAsActionTree = <Arg extends ActionTree<State, State>>(
  arg: Arg
): Arg => arg;

export const commandMutationsCreator = <Arg extends PayloadRecipeTree<State>>(
  arg: Arg
): PayloadMutationTree<State> => createCommandMutationTree<State, Arg>(arg);
=======
export type EngineState = "STARTING" | "FAILED_STARTING" | "ERROR" | "READY";
>>>>>>> f43e47fe
<|MERGE_RESOLUTION|>--- conflicted
+++ resolved
@@ -39,7 +39,8 @@
   nowGenerating: boolean;
 };
 
-<<<<<<< HEAD
+export type EngineState = "STARTING" | "FAILED_STARTING" | "ERROR" | "READY";
+
 export const typeAsStoreOptions = <Arg extends StoreOptions<State>>(
   arg: Arg
 ): Arg => arg;
@@ -52,7 +53,4 @@
 
 export const commandMutationsCreator = <Arg extends PayloadRecipeTree<State>>(
   arg: Arg
-): PayloadMutationTree<State> => createCommandMutationTree<State, Arg>(arg);
-=======
-export type EngineState = "STARTING" | "FAILED_STARTING" | "ERROR" | "READY";
->>>>>>> f43e47fe
+): PayloadMutationTree<State> => createCommandMutationTree<State, Arg>(arg);