import { StoreOptions, MutationTree, ActionTree } from "vuex";
import { AudioQuery } from "@/openapi";
import { CharacterInfo, Encoding } from "@/type/preload";
import {
  Command,
  PayloadRecipeTree,
  PayloadMutationTree,
  createCommandMutationTree,
} from "./command";

export type State = {
  engineState: EngineState;
  characterInfos?: CharacterInfo[];
  audioItems: Record<string, AudioItem>;
  audioKeys: string[];
  audioStates: Record<string, AudioState>;
  _activeAudioKey?: string;
  uiLockCount: number;
  audioDetailPaneOffset?: number;
  audioInfoPaneOffset?: number;
  nowPlayingContinuously: boolean;
  undoCommands: Command[];
  redoCommands: Command[];
  useGpu: boolean;
  isHelpDialogOpen: boolean;
  isSettingDialogOpen: boolean;
  fileEncoding: Encoding;
  isMaximized: boolean;
  projectFilePath?: string;
  isPinned: boolean;
};

export type AudioItem = {
  text: string;
  characterIndex?: number;
  query?: AudioQuery;
};

export type AudioState = {
  nowPlaying: boolean;
  nowGenerating: boolean;
};

export type EngineState = "STARTING" | "FAILED_STARTING" | "ERROR" | "READY";
<<<<<<< HEAD

export const typeAsStoreOptions = <Arg extends StoreOptions<State>>(
  arg: Arg
): Arg => arg;
export const typeAsMutationTree = <Arg extends MutationTree<State>>(
  arg: Arg
): Arg => arg;
export const typeAsActionTree = <Arg extends ActionTree<State, State>>(
  arg: Arg
): Arg => arg;

export const commandMutationsCreator = <Arg extends PayloadRecipeTree<State>>(
  arg: Arg
): PayloadMutationTree<State> => createCommandMutationTree<State, Arg>(arg);
=======
export type SaveResult =
  | "SUCCESS"
  | "WRITE_ERROR"
  | "ENGINE_ERROR"
  | "CANCELED";
export type SaveResultObject = { result: SaveResult; path: string | undefined };
>>>>>>> e12fad22
<|MERGE_RESOLUTION|>--- conflicted
+++ resolved
@@ -42,7 +42,12 @@
 };
 
 export type EngineState = "STARTING" | "FAILED_STARTING" | "ERROR" | "READY";
-<<<<<<< HEAD
+export type SaveResult =
+  | "SUCCESS"
+  | "WRITE_ERROR"
+  | "ENGINE_ERROR"
+  | "CANCELED";
+export type SaveResultObject = { result: SaveResult; path: string | undefined };
 
 export const typeAsStoreOptions = <Arg extends StoreOptions<State>>(
   arg: Arg
@@ -56,12 +61,4 @@
 
 export const commandMutationsCreator = <Arg extends PayloadRecipeTree<State>>(
   arg: Arg
-): PayloadMutationTree<State> => createCommandMutationTree<State, Arg>(arg);
-=======
-export type SaveResult =
-  | "SUCCESS"
-  | "WRITE_ERROR"
-  | "ENGINE_ERROR"
-  | "CANCELED";
-export type SaveResultObject = { result: SaveResult; path: string | undefined };
->>>>>>> e12fad22
+): PayloadMutationTree<State> => createCommandMutationTree<State, Arg>(arg);