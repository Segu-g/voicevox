import { StoreOptions, MutationTree, ActionTree } from "vuex";
import { AudioQuery } from "@/openapi";
<<<<<<< HEAD
import { CharacterInfo, Encoding } from "@/type/preload";
import {
  Command,
  PayloadRecipeTree,
  PayloadMutationTree,
  createCommandMutationTree,
} from "./command";
=======
import { CharacterInfo, SavingSetting } from "@/type/preload";

export interface ICommand<S> {
  undoOperations: Operation[];
  redoOperations: Operation[];
}
>>>>>>> 2350215d

export type State = {
  engineState: EngineState;
  characterInfos?: CharacterInfo[];
  audioItems: Record<string, AudioItem>;
  audioKeys: string[];
  audioStates: Record<string, AudioState>;
  _activeAudioKey?: string;
  uiLockCount: number;
  audioDetailPaneOffset?: number;
  audioInfoPaneOffset?: number;
  nowPlayingContinuously: boolean;
  undoCommands: Command[];
  redoCommands: Command[];
  useGpu: boolean;
  isHelpDialogOpen: boolean;
  isSettingDialogOpen: boolean;
  isMaximized: boolean;
  projectFilePath?: string;
  savingSetting: SavingSetting;
  isPinned: boolean;
};

export type AudioItem = {
  text: string;
  characterIndex?: number;
  query?: AudioQuery;
};

export type AudioState = {
  nowPlaying: boolean;
  nowGenerating: boolean;
};

export type EngineState = "STARTING" | "FAILED_STARTING" | "ERROR" | "READY";
export type SaveResult =
  | "SUCCESS"
  | "WRITE_ERROR"
  | "ENGINE_ERROR"
  | "CANCELED";
export type SaveResultObject = { result: SaveResult; path: string | undefined };

export const typeAsStoreOptions = <Arg extends StoreOptions<State>>(
  arg: Arg
): Arg => arg;
export const typeAsMutationTree = <Arg extends MutationTree<State>>(
  arg: Arg
): Arg => arg;
export const typeAsActionTree = <Arg extends ActionTree<State, State>>(
  arg: Arg
): Arg => arg;

export const commandMutationsCreator = <Arg extends PayloadRecipeTree<State>>(
  arg: Arg
): PayloadMutationTree<State> => createCommandMutationTree<State, Arg>(arg);<|MERGE_RESOLUTION|>--- conflicted
+++ resolved
@@ -1,21 +1,12 @@
 import { StoreOptions, MutationTree, ActionTree } from "vuex";
 import { AudioQuery } from "@/openapi";
-<<<<<<< HEAD
-import { CharacterInfo, Encoding } from "@/type/preload";
+import { CharacterInfo, SavingSetting } from "@/type/preload";
 import {
   Command,
   PayloadRecipeTree,
   PayloadMutationTree,
   createCommandMutationTree,
 } from "./command";
-=======
-import { CharacterInfo, SavingSetting } from "@/type/preload";
-
-export interface ICommand<S> {
-  undoOperations: Operation[];
-  redoOperations: Operation[];
-}
->>>>>>> 2350215d
 
 export type State = {
   engineState: EngineState;
