import {
  MutationTree,
  MutationsBase,
  GettersBase,
  ActionsBase,
  StoreOptions,
} from "./vuex";
import { Operation } from "rfc6902";
import { AccentPhrase, AudioQuery } from "@/openapi";
import {
  createCommandMutationTree,
  PayloadRecipeTree,
  OldCommand,
} from "./command";

import {
  CharacterInfo,
  Encoding as EncodingType,
  SavingSetting,
  UpdateInfo,
  Preset,
} from "@/type/preload";

export type State = {
  engineState: EngineState;
  characterInfos?: CharacterInfo[];
  audioItems: Record<string, AudioItem>;
  audioKeys: string[];
  audioStates: Record<string, AudioState>;
  _activeAudioKey?: string;
  uiLockCount: number;
  audioDetailPaneOffset?: number;
  audioInfoPaneOffset?: number;
  nowPlayingContinuously: boolean;
  undoCommands: Command[];
  redoCommands: Command[];
  useUndoRedo: boolean;
  useGpu: boolean;
  isHelpDialogOpen: boolean;
  isSettingDialogOpen: boolean;
  isMaximized: boolean;
  projectFilePath?: string;
  savingSetting: SavingSetting;
  isPinned: boolean;
  presetItems: Record<string, Preset>;
  presetKeys: Record<number, string[]>;
};

export type AudioItem = {
  text: string;
  speaker?: number;
  query?: AudioQuery;
  presetKey?: string;
};

export type AudioState = {
  nowPlaying: boolean;
  nowGenerating: boolean;
};

export type Command = {
  undoOperations: Operation[];
  redoOperations: Operation[];
};

export type EngineState = "STARTING" | "FAILED_STARTING" | "ERROR" | "READY";
export type SaveResult =
  | "SUCCESS"
  | "WRITE_ERROR"
  | "ENGINE_ERROR"
  | "CANCELED";
export type SaveResultObject = { result: SaveResult; path: string | undefined };

/*
 * Audio Store Types
 */

export type AudioGetters = {
  ACTIVE_AUDIO_KEY: string | undefined;
  HAVE_AUDIO_QUERY: (audioKey: string) => boolean;
  IS_ACTIVE: (audioKey: string) => boolean;
};

export type AudioMutations = {
  SET_ENGINE_STATE: { engineState: EngineState };
  SET_CHARACTER_INFOS: { characterInfos: CharacterInfo[] };
  SET_ACTIVE_AUDIO_KEY: { audioKey?: string };
  SET_AUDIO_NOW_PLAYING: { audioKey: string; nowPlaying: boolean };
  SET_AUDIO_NOW_GENERATING: {
    audioKey: string;
    nowGenerating: boolean;
  };
  SET_NOW_PLAYING_CONTINUOUSLY: { nowPlaying: boolean };
  INSERT_AUDIO_ITEM: {
    audioItem: AudioItem;
    audioKey: string;
    prevAudioKey: string | undefined;
  };
  REMOVE_AUDIO_ITEM: { audioKey: string };
  SET_AUDIO_TEXT: { audioKey: string; text: string };
  SET_AUDIO_SPEED_SCALE: { audioKey: string; speedScale: number };
  SET_AUDIO_PITCH_SCALE: { audioKey: string; pitchScale: number };
  SET_AUDIO_INTONATION_SCALE: { audioKey: string; intonationScale: number };
  SET_AUDIO_VOLUME_SCALE: { audioKey: string; volumeScale: number };
  SET_AUDIO_PRE_PHONEME_LENGTH: { audioKey: string; prePhonemeLength: number };
  SET_AUDIO_POST_PHONEME_LENGTH: {
    audioKey: string;
    postPhonemeLength: number;
  };
  SET_AUDIO_QUERY: { audioKey: string; audioQuery: AudioQuery };
  SET_AUDIO_SPEAKER: { audioKey: string; speaker: number };
  SET_ACCENT_PHRASES: { audioKey: string; accentPhrases: AccentPhrase[] };
  SET_SINGLE_ACCENT_PHRASE: {
    audioKey: string;
    accentPhraseIndex: number;
    accentPhrases: AccentPhrase[];
  };
  SET_AUDIO_MORA_DATA: {
    audioKey: string;
    accentPhraseIndex: number;
    moraIndex: number;
    pitch: number;
  };
  SET_AUDIO_PRESET: {
    audioKey: string;
    presetKey: string | undefined;
  };
};

export type AudioActions = {
  START_WAITING_ENGINE(): void;
  LOAD_CHARACTER(): void;
  REMOVE_ALL_AUDIO_ITEM(): void;
  REGISTER_AUDIO_ITEM(payload: {
    audioItem: AudioItem;
    prevAudioKey?: string;
  }): string;
  SET_ACTIVE_AUDIO_KEY(payload: { audioKey?: string }): void;
  GET_AUDIO_CACHE(payload: { audioKey: string }): Promise<Blob | null>;
  SET_AUDIO_QUERY(payload: { audioKey: string; audioQuery: AudioQuery }): void;
  FETCH_ACCENT_PHRASES(payload: {
    text: string;
    speaker: number;
    isKana?: boolean;
  }): Promise<AccentPhrase[]>;
  FETCH_MORA_DATA(payload: {
    accentPhrases: AccentPhrase[];
    speaker: number;
  }): Promise<AccentPhrase[]>;
  FETCH_AND_COPY_MORA_DATA(payload: {
    accentPhrases: AccentPhrase[];
    speaker: number;
    copyIndexes: number[];
  }): Promise<AccentPhrase[]>;
  FETCH_AUDIO_QUERY(payload: {
    text: string;
    speaker: number;
  }): Promise<AudioQuery>;
  FETCH_AND_SET_AUDIO_QUERY(payload: { audioKey: string }): void;
  GENERATE_AUDIO(payload: { audioKey: string }): Blob | null;
  GENERATE_AND_SAVE_AUDIO(payload: {
    audioKey: string;
    filePath?: string;
    encoding?: EncodingType;
  }): SaveResultObject;
  GENERATE_AND_SAVE_ALL_AUDIO(payload: {
    dirPath?: string;
    encoding?: EncodingType;
  }): SaveResultObject[] | undefined;
  PLAY_AUDIO(payload: { audioKey: string }): boolean;
  STOP_AUDIO(payload: { audioKey: string }): void;
  PLAY_CONTINUOUSLY_AUDIO(): void;
  STOP_CONTINUOUSLY_AUDIO(): void;
  PUT_TEXTS(payload: {
    texts: string[];
    speaker: number | undefined;
    prevAudioKey: string | undefined;
  }): void[];
  OPEN_TEXT_EDIT_CONTEXT_MENU(): void;
  DETECTED_ENGINE_ERROR(): void;
  RESTART_ENGINE(): void;
  CHECK_FILE_EXISTS(payload: { file: string }): Promise<boolean>;
};

/*
 * Audio Command Store Types
 */

// eslint-disable-next-line @typescript-eslint/ban-types
export type AudioCommandGetters = {};

export type AudioCommandActions = {
  COMMAND_REGISTER_AUDIO_ITEM(payload: {
    audioItem: AudioItem;
    prevAudioKey: string | undefined;
  }): string;
  COMMAND_REMOVE_AUDIO_ITEM(payload: { audioKey: string }): void;
  COMMAND_CHANGE_AUDIO_TEXT(payload: { audioKey: string; text: string }): void;
  COMMAND_CHANGE_SPEAKER(payload: { audioKey: string; speaker: number }): void;
  COMMAND_CHANGE_ACCENT(payload: {
    audioKey: string;
    accentPhraseIndex: number;
    accent: number;
  }): void;
  COMMAND_CHANGE_ACCENT_PHRASE_SPLIT(
    payload: {
      audioKey: string;
      accentPhraseIndex: number;
    } & (
      | {
          isPause: false;
          moraIndex: number;
        }
      | {
          isPause: true;
        }
    )
  ): void;
  COMMAND_CHANGE_SINGLE_ACCENT_PHRASE(payload: {
    audioKey: string;
    newPronunciation: string;
    accentPhraseIndex: number;
    popUntilPause: boolean;
  }): void;
  COMMAND_SET_AUDIO_MORA_DATA(payload: {
    audioKey: string;
    accentPhraseIndex: number;
    moraIndex: number;
    pitch: number;
  }): void;
  COMMAND_SET_AUDIO_SPEED_SCALE(payload: {
    audioKey: string;
    speedScale: number;
  }): void;
  COMMAND_SET_AUDIO_PITCH_SCALE(payload: {
    audioKey: string;
    pitchScale: number;
  }): void;
  COMMAND_SET_AUDIO_INTONATION_SCALE(payload: {
    audioKey: string;
    intonationScale: number;
  }): void;
  COMMAND_SET_AUDIO_VOLUME_SCALE(payload: {
    audioKey: string;
    volumeScale: number;
  }): void;
  COMMAND_SET_AUDIO_PRE_PHONEME_LENGTH(payload: {
    audioKey: string;
    prePhonemeLength: number;
  }): void;
  COMMAND_SET_AUDIO_POST_PHONEME_LENGTH(payload: {
    audioKey: string;
    postPhonemeLength: number;
  }): void;
<<<<<<< HEAD
  COMMAND_SET_AUDIO_PRESET(payload: {
    audioKey: string;
    presetKey: string | undefined;
  }): void;
=======
  COMMAND_IMPORT_FROM_FILE(payload: { filePath?: string }): string[] | void;
>>>>>>> 9a405fed
};

export type AudioCommandMutations = {
  COMMAND_REGISTER_AUDIO_ITEM: {
    audioItem: AudioItem;
    audioKey: string;
    prevAudioKey: string | undefined;
  };
  COMMAND_REMOVE_AUDIO_ITEM: { audioKey: string };
  COMMAND_CHANGE_AUDIO_TEXT: { audioKey: string; text: string } & (
    | {
        update: "Text";
      }
    | {
        update: "AccentPhrases";
        accentPhrases: AccentPhrase[];
      }
    | {
        update: "AudioQuery";
        query: AudioQuery;
      }
  );
  COMMAND_CHANGE_SPEAKER: {
    speaker: number;
    audioKey: string;
  } & (
    | {
        update: "Speaker";
      }
    | {
        update: "AccentPhrases";
        accentPhrases: AccentPhrase[];
      }
    | {
        update: "AudioQuery";
        query: AudioQuery;
      }
  );
  COMMAND_CHANGE_ACCENT: {
    audioKey: string;
    accentPhrases: AccentPhrase[];
  };
  COMMAND_CHANGE_ACCENT_PHRASE_SPLIT: {
    audioKey: string;
    accentPhrases: AccentPhrase[];
  };
  COMMAND_CHANGE_SINGLE_ACCENT_PHRASE: {
    audioKey: string;
    accentPhraseIndex: number;
    accentPhrases: AccentPhrase[];
  };
  COMMAND_SET_AUDIO_MORA_DATA: {
    audioKey: string;
    accentPhraseIndex: number;
    moraIndex: number;
    pitch: number;
  };
  COMMAND_SET_AUDIO_SPEED_SCALE: { audioKey: string; speedScale: number };
  COMMAND_SET_AUDIO_PITCH_SCALE: { audioKey: string; pitchScale: number };
  COMMAND_SET_AUDIO_INTONATION_SCALE: {
    audioKey: string;
    intonationScale: number;
  };
  COMMAND_SET_AUDIO_VOLUME_SCALE: { audioKey: string; volumeScale: number };
  COMMAND_SET_AUDIO_PRE_PHONEME_LENGTH: {
    audioKey: string;
    prePhonemeLength: number;
  };
  COMMAND_SET_AUDIO_POST_PHONEME_LENGTH: {
    audioKey: string;
    postPhonemeLength: number;
  };
<<<<<<< HEAD
  COMMAND_SET_AUDIO_PRESET: {
    audioKey: string;
    presetKey: string | undefined;
=======
  COMMAND_IMPORT_FROM_FILE: {
    audioKeyItemPairs: { audioItem: AudioItem; audioKey: string }[];
>>>>>>> 9a405fed
  };
};

/*
 * Command Store Types
 */

export type CommandGetters = {
  CAN_UNDO: boolean;
  CAN_REDO: boolean;
};

export type CommandMutations = {
  OLD_PUSH_COMMAND: { command: OldCommand<State> };
  UNDO: undefined;
  REDO: undefined;
  CLEAR_COMMANDS: undefined;
};

export type CommandActions = {
  UNDO(): void;
  REDO(): void;
};

/*
 * Index Store Types
 */

// eslint-disable-next-line @typescript-eslint/ban-types
export type IndexGetters = {};

// eslint-disable-next-line @typescript-eslint/ban-types
export type IndexMutations = {};

export type IndexActions = {
  GET_POLICY_TEXT(): Promise<string>;
  GET_OSS_LICENSES(): Promise<Record<string, string>[]>;
  GET_UPDATE_INFOS(): Promise<UpdateInfo[]>;
  SHOW_WARNING_DIALOG(payload: {
    title: string;
    message: string;
  }): Promise<Electron.MessageBoxReturnValue>;
  LOG_ERROR(...payload: unknown[]): void;
  LOG_INFO(...payload: unknown[]): void;
};

/*
 * Project Store Types
 */

export type ProjectGetters = {
  PROJECT_NAME: string | undefined;
};

export type ProjectMutations = {
  SET_PROJECT_FILEPATH: { filePath?: string };
};

export type ProjectActions = {
  CREATE_NEW_PROJECT(payload: { confirm?: boolean }): void;
  LOAD_PROJECT_FILE(payload: { filePath?: string; confirm?: boolean }): void;
  SAVE_PROJECT_FILE(payload: { overwrite?: boolean }): void;
};

/*
 * Setting Store Types
 */

export type SettingGetters = {
  GET_SAVING_SETTING_DATA: SavingSetting;
};

export type SettingMutations = {
  SET_SAVING_SETTING_DATA: { savingSetting: SavingSetting };
};

export type SettingActions = {
  GET_SAVING_SETTING_DATA(): void;
  SET_SAVING_SETTING_DATA(payload: { data: SavingSetting }): void;
};

/*
 * Ui Store Types
 */

export type UiGetters = {
  UI_LOCKED: boolean;
  SHOULD_SHOW_PANES: boolean;
};

export type UiMutations = {
  LOCK_UI: undefined;
  UNLOCK_UI: undefined;
  IS_HELP_DIALOG_OPEN: { isHelpDialogOpen: boolean };
  IS_SETTING_DIALOG_OPEN: { isSettingDialogOpen: boolean };
  SET_USE_GPU: { useGpu: boolean };
  DETECT_UNMAXIMIZED: undefined;
  DETECT_MAXIMIZED: undefined;
  DETECT_PINNED: undefined;
  DETECT_UNPINNED: undefined;
};

export type UiActions = {
  LOCK_UI(): void;
  UNLOCK_UI(): void;
  ASYNC_UI_LOCK(payload: { callback: () => Promise<void> }): void;
  IS_HELP_DIALOG_OPEN(payload: { isHelpDialogOpen: boolean }): void;
  IS_SETTING_DIALOG_OPEN(payload: { isSettingDialogOpen: boolean }): void;
  GET_USE_GPU(): void;
  SET_USE_GPU(payload: { useGpu: boolean }): void;
  DETECT_UNMAXIMIZED(): void;
  DETECT_MAXIMIZED(): void;
  DETECT_PINNED(): void;
  DETECT_UNPINNED(): void;
};

// eslint-disable-next-line @typescript-eslint/ban-types
export type PresetGetters = {};

export type PresetMutations = {
  SET_PRESET_ITEMS: { presetItems: Record<string, Preset> };
  SET_PRESET_KEYS: { presetKeys: Record<number, string[]> };
};

export type PresetActions = {
  GET_PRESET_CONFIG(): void;
  SAVE_PRESET_CONFIG(payload: {
    presetItems: Record<string, Preset>;
    presetKeys: Record<number, string[]>;
  }): void;
  ADD_PRESET(payload: { presetData: Preset; audioKey?: string }): void;
};

export type AllGetters = AudioGetters &
  AudioCommandGetters &
  CommandGetters &
  IndexGetters &
  ProjectGetters &
  SettingGetters &
  UiGetters &
  PresetGetters;

export type UnionGetters =
  | AudioGetters
  | AudioCommandGetters
  | CommandGetters
  | IndexGetters
  | ProjectGetters
  | SettingGetters
  | UiGetters
  | PresetGetters;

export type AllMutations = AudioMutations &
  AudioCommandMutations &
  CommandMutations &
  IndexMutations &
  ProjectMutations &
  SettingMutations &
  UiMutations &
  PresetMutations;

export type UnionMutations =
  | AudioMutations
  | AudioCommandMutations
  | CommandMutations
  | IndexMutations
  | ProjectMutations
  | SettingMutations
  | UiMutations
  | PresetMutations;

export type AllActions = AudioActions &
  AudioCommandActions &
  CommandActions &
  IndexActions &
  ProjectActions &
  SettingActions &
  UiActions &
  PresetActions;

export type UnionActions =
  | AudioActions
  | AudioCommandActions
  | CommandActions
  | IndexActions
  | ProjectActions
  | SettingActions
  | UiActions
  | PresetActions;

export type VoiceVoxStoreOptions<
  G extends GettersBase,
  A extends ActionsBase,
  M extends MutationsBase
> = StoreOptions<State, G, A, M, AllGetters, AllActions, AllMutations>;

export const commandMutationsCreator = <M extends MutationsBase>(
  arg: PayloadRecipeTree<State, M>
): MutationTree<State, M> => createCommandMutationTree<State, M>(arg);<|MERGE_RESOLUTION|>--- conflicted
+++ resolved
@@ -252,14 +252,11 @@
     audioKey: string;
     postPhonemeLength: number;
   }): void;
-<<<<<<< HEAD
   COMMAND_SET_AUDIO_PRESET(payload: {
     audioKey: string;
     presetKey: string | undefined;
   }): void;
-=======
   COMMAND_IMPORT_FROM_FILE(payload: { filePath?: string }): string[] | void;
->>>>>>> 9a405fed
 };
 
 export type AudioCommandMutations = {
@@ -332,14 +329,12 @@
     audioKey: string;
     postPhonemeLength: number;
   };
-<<<<<<< HEAD
   COMMAND_SET_AUDIO_PRESET: {
     audioKey: string;
     presetKey: string | undefined;
-=======
+  };
   COMMAND_IMPORT_FROM_FILE: {
     audioKeyItemPairs: { audioItem: AudioItem; audioKey: string }[];
->>>>>>> 9a405fed
   };
 };
 
