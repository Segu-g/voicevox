--- conflicted
+++ resolved
@@ -1,17 +1,14 @@
 import { AudioQuery, AccentPhrase, Configuration, DefaultApi } from "@/openapi";
 import path from "path";
 import { v4 as uuidv4 } from "uuid";
-<<<<<<< HEAD
 import {
   AudioItem,
   State,
   EngineState,
+  SaveResultObject,
   typeAsStoreOptions,
   commandMutationsCreator,
 } from "./type";
-=======
-import { AudioItem, EngineState, SaveResultObject, State } from "./type";
->>>>>>> e12fad22
 import { createUILockAction } from "./ui";
 import { CharacterInfo, Encoding as EncodingType } from "@/type/preload";
 import Encoding from "encoding-japanese";
@@ -631,18 +628,6 @@
         let blob: Blob | null = await dispatch(GET_AUDIO_CACHE, { audioKey });
         if (!blob) {
           commit(SET_AUDIO_NOW_GENERATING, { audioKey, nowGenerating: true });
-<<<<<<< HEAD
-          try {
-            blob = await dispatch(GENERATE_AUDIO, { audioKey }).catch((err) => {
-              window.electron.logError(err, `Faild to synthesis an audio.`);
-              return null;
-            });
-          } finally {
-            commit(SET_AUDIO_NOW_GENERATING, {
-              audioKey,
-              nowGenerating: false,
-            });
-=======
           blob = await dispatch(GENERATE_AUDIO, { audioKey });
           commit(SET_AUDIO_NOW_GENERATING, {
             audioKey,
@@ -650,7 +635,6 @@
           });
           if (!blob) {
             throw new Error();
->>>>>>> e12fad22
           }
         }
 
