--- conflicted
+++ resolved
@@ -1109,7 +1109,6 @@
     ) {
       commit("COMMAND_SET_AUDIO_POST_PHONEME_LENGTH", payload);
     },
-<<<<<<< HEAD
     COMMAND_SET_AUDIO_PRESET: (
       { commit, state },
       {
@@ -1133,7 +1132,6 @@
       }
       commit("COMMAND_SET_AUDIO_PRESET", { audioKey, presetKey });
     },
-=======
     COMMAND_IMPORT_FROM_FILE: createUILockAction(
       async ({ state, commit }, { filePath }: { filePath?: string }) => {
         if (!filePath) {
@@ -1165,7 +1163,6 @@
         return audioKeys;
       }
     ),
->>>>>>> 9a405fed
   },
   mutations: commandMutationsCreator({
     COMMAND_REGISTER_AUDIO_ITEM(
@@ -1326,7 +1323,6 @@
     ) {
       audioStore.mutations.SET_AUDIO_POST_PHONEME_LENGTH(draft, payload);
     },
-<<<<<<< HEAD
     COMMAND_SET_AUDIO_PRESET: (
       draft,
       payload: {
@@ -1335,7 +1331,7 @@
       }
     ) => {
       audioStore.mutations["SET_AUDIO_PRESET"](draft, payload);
-=======
+    },
     COMMAND_IMPORT_FROM_FILE(
       draft,
       {
@@ -1349,7 +1345,6 @@
           prevAudioKey: undefined,
         });
       }
->>>>>>> 9a405fed
     },
   }),
 };