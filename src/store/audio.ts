--- conflicted
+++ resolved
@@ -253,7 +253,6 @@
     ) => {
       draft.audioItems[audioKey].query!.postPhonemeLength = postPhonemeLength;
     },
-<<<<<<< HEAD
     [SET_AUDIO_PRESET]: (
       draft,
       { audioId, preset }: { audioId: string; preset: Preset }
@@ -263,7 +262,7 @@
       query!.pitchScale = preset.pitchScale;
       query!.speedScale = preset.speedScale;
       query!.volumeScale = preset.volumeScale;
-=======
+    },
     [SET_AUDIO_QUERY]: (
       state,
       { audioKey, audioQuery }: { audioKey: string; audioQuery: AudioQuery }
@@ -301,7 +300,6 @@
     ) => {
       const query = state.audioItems[audioKey].query!;
       query.accentPhrases[accentPhraseIndex].moras[moraIndex].pitch = pitch;
->>>>>>> e67df406
     },
   },
 
