import { AudioQuery, AccentPhrase, Configuration, DefaultApi } from "@/openapi";
import path from "path";
import { v4 as uuidv4 } from "uuid";
import {
  AudioItem,
  State,
  EngineState,
  typeAsStoreOptions,
  commandMutationsCreator,
} from "./type";
import { createUILockAction } from "./ui";
import { CharacterInfo, Encoding as EncodingType } from "@/type/preload";
import Encoding from "encoding-japanese";

const api = new DefaultApi(
  new Configuration({ basePath: process.env.VUE_APP_ENGINE_URL })
);

async function generateUniqueId(audioItem: AudioItem) {
  const data = new TextEncoder().encode(
    JSON.stringify([audioItem.text, audioItem.query, audioItem.characterIndex])
  );
  const digest = await crypto.subtle.digest("SHA-256", data);
  return Array.from(new Uint8Array(digest))
    .map((v) => v.toString(16).padStart(2, "0"))
    .join("");
}

function parseTextFile(
  body: string,
  characterInfos?: CharacterInfo[]
): AudioItem[] {
  const characters = new Map(
    characterInfos?.map((info, index) => [info.metas.name, index])
  );
  if (!characters.size) return [];

  const audioItems: AudioItem[] = [];
  const seps = [",", "\r\n", "\n"];
  let lastCharacterIndex = 0;
  for (const splittedText of body.split(new RegExp(`${seps.join("|")}`, "g"))) {
    const characterIndex = characters.get(splittedText);
    if (characterIndex !== undefined) {
      lastCharacterIndex = characterIndex;
      continue;
    }

    audioItems.push({ text: splittedText, characterIndex: lastCharacterIndex });
  }
  return audioItems;
}

function buildFileName(state: State, audioKey: string) {
  // eslint-disable-next-line no-control-regex
  const sanitizer = /[\x00-\x1f\x22\x2a\x2f\x3a\x3c\x3e\x3f\x5c\x7c\x7f]/g;
  const index = state.audioKeys.indexOf(audioKey);
  const audioItem = state.audioItems[audioKey];
  const character = state.characterInfos![audioItem.characterIndex!];
  const characterName = character.metas.name.replace(sanitizer, "");
  let text = audioItem.text.replace(sanitizer, "");
  if (text.length > 10) {
    text = text.substring(0, 9) + "…";
  }
  return (
    (index + 1).toString().padStart(3, "0") + `_${characterName}_${text}.wav`
  );
}

function toggleAccentPhrase(
  accentPhrases: AccentPhrase[],
  {
    accentPhraseIndex,
    moraIndex,
    isPause,
  }: {
    accentPhraseIndex: number;
    moraIndex: number | null;
    isPause: boolean;
  }
) {
  if (
    moraIndex === accentPhrases[accentPhraseIndex].moras.length - 1 ||
    isPause
  ) {
    // merge
    const newAccentPhrase: AccentPhrase = {
      moras: [
        ...accentPhrases[accentPhraseIndex].moras,
        ...accentPhrases[accentPhraseIndex + 1].moras,
      ],
      accent: accentPhrases[accentPhraseIndex].accent,
      pauseMora: accentPhrases[accentPhraseIndex + 1].pauseMora,
    };
    accentPhrases.splice(accentPhraseIndex, 2, newAccentPhrase);
  } else {
    // split
    if (moraIndex === null) {
      return;
    }
    const newAccentPhrase1: AccentPhrase = {
      moras: accentPhrases[accentPhraseIndex].moras.slice(0, moraIndex + 1),
      accent:
        accentPhrases[accentPhraseIndex].accent > moraIndex
          ? moraIndex + 1
          : accentPhrases[accentPhraseIndex].accent,
      pauseMora: undefined,
    };
    const newAccentPhrase2: AccentPhrase = {
      moras: accentPhrases[accentPhraseIndex].moras.slice(moraIndex + 1),
      accent:
        accentPhrases[accentPhraseIndex].accent > moraIndex + 1
          ? accentPhrases[accentPhraseIndex].accent - moraIndex - 1
          : 1,
      pauseMora: accentPhrases[accentPhraseIndex].pauseMora,
    };
    accentPhrases.splice(
      accentPhraseIndex,
      1,
      newAccentPhrase1,
      newAccentPhrase2
    );
  }
}

const audioBlobCache: Record<string, Blob> = {};
const audioElements: Record<string, HTMLAudioElement> = {};

// getters
export const ACTIVE_AUDIO_KEY = "ACTIVE_AUDIO_KEY";
export const HAVE_AUDIO_QUERY = "HAVE_AUDIO_QUERY";
export const IS_ACTIVE = "IS_ACTIVE";
export const IS_ENGINE_READY = "IS_ENGINE_READY";

//mutations (and actions)
const INSERT_AUDIO_ITEM = "INSERT_AUDIO_ITEM";
const REMOVE_AUDIO_ITEM = "REMOVE_AUDIO_ITEM";
const SET_AUDIO_CHARACTER_INDEX = "SET_AUDIO_CHARACTER_INDEX";
const SET_AUDIO_TEXT = "SET_AUDIO_TEXT";
const SET_AUDIO_QUERY = "SET_AUDIO_QUERY";
const SET_ACCENT_PHRASES = "SET_ACCENT_PHRASES";
const SET_AUDIO_SPEED_SCALE = "SET_AUDIO_SPEED_SCALE";
const SET_AUDIO_PITCH_SCALE = "SET_AUDIO_PITCH_SCALE";
const SET_AUDIO_INTONATION_SCALE = "SET_AUDIO_INTONATION_SCALE";
const SET_AUDIO_VOLUME_SCALE = "SET_AUDIO_VOLUME_SCALE";
const SET_AUDIO_ACCENT = "SET_AUDIO_ACCENT";
const TOGGLE_ACCENT_PHRASE_SPLIT = "TOGGLE_ACCENT_PHRASE_SPLIT";
const SET_AUDIO_MORA_PITCH = "SET_AUDIO_MORA_PITCH";

const SET_ENGINE_STATE = "SET_ENGINE_STATE";
const SET_CHARACTER_INFOS = "SET_CHARACTER_INFOS";
const SET_AUDIO_NOW_GENERATING = "SET_AUDIO_NOW_GENERATING";
const SET_AUDIO_NOW_PLAYING = "SET_AUDIO_NOW_PLAYING";
const SET_NOW_PLAYING_CONTINUOUSLY = "SET_NOW_PLAYING_CONTINUOUSLY";
//mutaion & actions
export const SET_ACTIVE_AUDIO_KEY = "SET_ACTIVE_AUDIO_KEY";

//actions
export const START_WAITING_ENGINE = "START_WAITING_ENGINE";
export const DETECTED_ENGINE_ERROR = "DETECTED_ENGINE_ERROR";
export const LOAD_CHARACTER = "LOAD_CHARACTER";
export const ISSUE_AUDIO_KEY = "ISSUE_AUDIO_KEY";
export const DISPOSE_AUDIO_KEY = "DISPOSE_AUDIO_KEY";
export const REGISTER_AUDIO_ITEM = "REGISTER_AUDIO_ITEM";
export const UNREGISER_AUDIO_ITEM = "UNREGISER_AUDIO_ITEM";
export const GENERATE_AUDIO_ITEM = "GENERATE_AUDIO_ITEM";
export const FETCH_ACCENT_PHRASES = "FETCH_ACCENT_PHRASES";
export const FETCH_MORA_PITCH = "FETCH_MORA_PITCH";
export const FETCH_AUDIO_QUERY = "FETCH_AUDIO_QUERY";
export const GET_AUDIO_CACHE = "GET_AUDIO_CACHE";
export const GENERATE_AUDIO = "GENERATE_AUDIO";
export const GENERATE_AND_SAVE_AUDIO = "GENERATE_AND_SAVE_AUDIO";
export const GENERATE_AND_SAVE_ALL_AUDIO = "GENERATE_AND_SAVE_ALL_AUDIO";
export const PLAY_AUDIO = "PLAY_AUDIO";
export const STOP_AUDIO = "STOP_AUDIO";
export const PLAY_CONTINUOUSLY_AUDIO = "PLAY_CONTINUOUSLY_AUDIO";
export const STOP_CONTINUOUSLY_AUDIO = "STOP_CONTINUOUSLY_AUDIO";
export const OPEN_TEXT_EDIT_CONTEXT_MENU = "OPEN_TEXT_EDIT_CONTEXT_MENU";
<<<<<<< HEAD
=======
export const DETECTED_ENGINE_ERROR = "DETECTED_ENGINE_ERROR";
export const RESTART_ENGINE = "RESTART_ENGINE";

const audioBlobCache: Record<string, Blob> = {};
const audioElements: Record<string, HTMLAudioElement> = {};
>>>>>>> 4941ac75

export const audioStore = typeAsStoreOptions({
  getters: {
    [ACTIVE_AUDIO_KEY](state) {
      return state._activeAudioKey !== undefined &&
        state.audioKeys.includes(state._activeAudioKey)
        ? state._activeAudioKey
        : undefined;
    },
    [HAVE_AUDIO_QUERY]: (state) => (audioKey: string) => {
      return state.audioItems[audioKey]?.query !== undefined;
    },
    [IS_ACTIVE]: (state) => (audioKey: string) => {
      return state._activeAudioKey === audioKey;
    },
    [IS_ENGINE_READY]: (state) => () => {
      return state.engineState == "READY";
    },
  },

  mutations: {
    [INSERT_AUDIO_ITEM]: (
      state,
      {
        audioItem,
        audioKey,
        index,
      }: { audioItem: AudioItem; audioKey: string; index: number }
    ) => {
      state.audioKeys.splice(index, 0, audioKey);
      state.audioItems[audioKey] = audioItem;
      state.audioStates[audioKey] = {
        nowPlaying: false,
        nowGenerating: false,
      };
    },
    [REMOVE_AUDIO_ITEM]: (state, { audioKey }: { audioKey: string }) => {
      state.audioKeys.splice(state.audioKeys.indexOf(audioKey), 1);
      delete state.audioItems[audioKey];
      delete state.audioStates[audioKey];
    },
    [SET_AUDIO_CHARACTER_INDEX]: (
      state,
      { audioKey, characterIndex }: { audioKey: string; characterIndex: number }
    ) => {
      state.audioItems[audioKey].characterIndex = characterIndex;
    },
    [SET_AUDIO_TEXT]: (
      state,
      { audioKey, text }: { audioKey: string; text: string }
    ) => {
      state.audioItems[audioKey].text = text;
    },
    [SET_AUDIO_QUERY]: (
      state,
      { audioKey, audioQuery }: { audioKey: string; audioQuery: AudioQuery }
    ) => {
      state.audioItems[audioKey].query = audioQuery;
    },
    [SET_ACCENT_PHRASES]: (
      state,
      {
        audioKey,
        accentPhrases,
      }: { audioKey: string; accentPhrases: AccentPhrase[] }
    ) => {
      state.audioItems[audioKey].query!.accentPhrases = accentPhrases;
    },
    [SET_AUDIO_SPEED_SCALE]: (
      state,
      { audioKey, speedScale }: { audioKey: string; speedScale: number }
    ) => {
      state.audioItems[audioKey].query!.speedScale = speedScale;
    },
    [SET_AUDIO_PITCH_SCALE]: (
      state,
      { audioKey, pitchScale }: { audioKey: string; pitchScale: number }
    ) => {
      state.audioItems[audioKey].query!.pitchScale = pitchScale;
    },
    [SET_AUDIO_INTONATION_SCALE]: (
      state,
      {
        audioKey,
        intonationScale,
      }: { audioKey: string; intonationScale: number }
    ) => {
      state.audioItems[audioKey].query!.intonationScale = intonationScale;
    },
    [SET_AUDIO_VOLUME_SCALE]: (
      state,
      { audioKey, volumeScale }: { audioKey: string; volumeScale: number }
    ) => {
      state.audioItems[audioKey].query!.volumeScale = volumeScale;
    },
    [SET_AUDIO_ACCENT]: (
      state,
      {
        audioKey,
        accentPhraseIndex,
        accent,
      }: {
        audioKey: string;
        accentPhraseIndex: number;
        accent: number;
      }
    ) => {
      state.audioItems[audioKey].query!.accentPhrases[
        accentPhraseIndex
      ].accent = accent;
    },
    [TOGGLE_ACCENT_PHRASE_SPLIT]: (
      state,
      {
        audioKey,
        accentPhraseIndex,
        moraIndex,
        isPause,
      }: {
        audioKey: string;
        accentPhraseIndex: number;
        moraIndex: number | null;
        isPause: boolean;
      }
    ) => {
      const query = state.audioItems[audioKey].query!;
      toggleAccentPhrase(query.accentPhrases, {
        accentPhraseIndex,
        moraIndex,
        isPause,
      });
    },
    [SET_AUDIO_MORA_PITCH]: (
      state,
      {
        audioKey,
        accentPhraseIndex,
        moraIndex,
        pitch,
      }: {
        audioKey: string;
        accentPhraseIndex: number;
        moraIndex: number;
        pitch: number;
      }
    ) => {
      const query = state.audioItems[audioKey].query!;
      query.accentPhrases[accentPhraseIndex].moras[moraIndex].pitch = pitch;
    },
    [SET_ENGINE_STATE](state, { engineState }: { engineState: EngineState }) {
      state.engineState = engineState;
    },
    [SET_CHARACTER_INFOS](
      state,
      { characterInfos }: { characterInfos: CharacterInfo[] }
    ) {
      state.characterInfos = characterInfos;
    },
    [SET_ACTIVE_AUDIO_KEY]: (state, { audioKey }: { audioKey?: string }) => {
      state._activeAudioKey = audioKey;
    },
    [SET_AUDIO_NOW_GENERATING](
      state,
      { audioKey, nowGenerating }: { audioKey: string; nowGenerating: boolean }
    ) {
      state.audioStates[audioKey].nowGenerating = nowGenerating;
    },
    [SET_AUDIO_NOW_PLAYING](
      state,
      { audioKey, nowPlaying }: { audioKey: string; nowPlaying: boolean }
    ) {
      state.audioStates[audioKey].nowPlaying = nowPlaying;
    },
    [SET_NOW_PLAYING_CONTINUOUSLY](
      state,
      { nowPlaying }: { nowPlaying: boolean }
    ) {
      state.nowPlayingContinuously = nowPlaying;
    },
  },

  actions: {
    [START_WAITING_ENGINE]: createUILockAction(async ({ state, commit }) => {
      let engineState = state.engineState;
      for (let i = 0; i < 100; i++) {
        engineState = state.engineState;
        if (engineState === "FAILED_STARTING") {
          break;
        }

        try {
          await api.versionVersionGet();
        } catch {
          await new Promise((resolve) => setTimeout(resolve, 1000));
          console.log("waiting engine...");
          continue;
        }
        engineState = "READY";
        commit(SET_ENGINE_STATE, { engineState });
        break;
      }

      if (engineState !== "READY") {
        commit(SET_ENGINE_STATE, { engineState: "FAILED_STARTING" });
      }
    }),
    [DETECTED_ENGINE_ERROR]({ state, commit }) {
      switch (state.engineState) {
        case "STARTING":
          commit(SET_ENGINE_STATE, { engineState: "FAILED_STARTING" });
          break;
        case "READY":
          commit(SET_ENGINE_STATE, { engineState: "ERROR" });
          break;
      }
    },
    [LOAD_CHARACTER]: createUILockAction(async ({ commit }) => {
      const characterInfos = await window.electron.getCharacterInfos();

      await Promise.all(
        characterInfos.map(async (characterInfo) => {
          const [iconBuf, portraitBuf] = await Promise.all([
            window.electron.readFile({ filePath: characterInfo.iconPath }),
            window.electron.readFile({
              filePath: characterInfo.portraitPath,
            }),
          ]);
          characterInfo.iconBlob = new Blob([iconBuf]);
          characterInfo.portraitBlob = new Blob([portraitBuf]);
        })
      );

      commit(SET_CHARACTER_INFOS, { characterInfos });
    }),
    [REGISTER_AUDIO_ITEM]: async (
      { state, dispatch, commit },
      {
        audioItem,
        prevAudioKey,
      }: { audioItem: AudioItem; prevAudioKey: string | undefined }
    ) => {
      const audioKey = await dispatch(ISSUE_AUDIO_KEY);
      const index =
        prevAudioKey !== undefined
          ? state.audioKeys.indexOf(prevAudioKey) + 1
          : state.audioKeys.length;
      commit(INSERT_AUDIO_ITEM, { audioItem, audioKey, index });
      return audioKey;
    },
    [UNREGISER_AUDIO_ITEM]: (
      { commit, dispatch },
      { audioKey }: { audioKey: string }
    ) => {
      commit(REMOVE_AUDIO_ITEM, { audioKey });
      dispatch(DISPOSE_AUDIO_KEY, { audioKey });
    },
    [GENERATE_AUDIO_ITEM]: async (
      { dispatch },
      {
        text,
        characterIndex,
      }: { text: string; characterIndex: number | undefined }
    ) => {
      return {
        text: text,
        characterIndex: characterIndex ?? 0,
        query: await dispatch(FETCH_AUDIO_QUERY, {
          text: text,
          characterIndex: characterIndex ?? 0,
        }),
      };
    },
    [ISSUE_AUDIO_KEY]: () => {
      const audioKey = uuidv4();
      audioElements[audioKey] = new Audio();
      return audioKey;
    },
    [DISPOSE_AUDIO_KEY]: (_, { audioKey }: { audioKey: string }) => {
      delete audioElements[audioKey];
    },
    [FETCH_ACCENT_PHRASES]: (
      { state },
      { text, characterIndex }: { text: string; characterIndex: number }
    ) => {
      return api.accentPhrasesAccentPhrasesPost({
        text: text,
        speaker: state.characterInfos![characterIndex].metas.speaker,
      });
    },
    [FETCH_MORA_PITCH]: async (
      { state },
      {
        accentPhrases,
        characterIndex,
      }: { accentPhrases: AccentPhrase[]; characterIndex: number }
    ) => {
      if (accentPhrases.length == 0) {
        return [];
      } else {
        return await api.moraPitchMoraPitchPost({
          accentPhrase: accentPhrases,
          speaker: state.characterInfos![characterIndex].metas.speaker,
        });
      }
    },
    [FETCH_AUDIO_QUERY]: (
      { state },
      { text, characterIndex }: { text: string; characterIndex: number }
    ) => {
      return api.audioQueryAudioQueryPost({
        text: text,
        speaker: state.characterInfos![characterIndex].metas.speaker,
      });
    },
    [GET_AUDIO_CACHE]: async (
      { state },
      { audioKey }: { audioKey: string }
    ) => {
      const audioItem = state.audioItems[audioKey];
      const id = await generateUniqueId(audioItem);

      if (Object.prototype.hasOwnProperty.call(audioBlobCache, id)) {
        return audioBlobCache[id];
      } else {
        return null;
      }
    },
    [GENERATE_AUDIO]: createUILockAction(
      async ({ state }, { audioKey }: { audioKey: string }) => {
        const audioItem = state.audioItems[audioKey];
        const id = await generateUniqueId(audioItem);

        return api
          .synthesisSynthesisPost({
            audioQuery: audioItem.query!,
            speaker:
              state.characterInfos![audioItem.characterIndex!].metas.speaker,
          })
          .then(async (blob) => {
            audioBlobCache[id] = blob;
            return blob;
          });
      }
    ),
    [GENERATE_AND_SAVE_AUDIO]: createUILockAction(
      async (
        { state, dispatch },
        {
          audioKey,
          filePath,
          encoding,
        }: { audioKey: string; filePath?: string; encoding?: EncodingType }
      ) => {
        const blobPromise: Promise<Blob> = dispatch(GENERATE_AUDIO, {
          audioKey,
        });
        filePath ??= await window.electron.showAudioSaveDialog({
          title: "Save",
          defaultPath: buildFileName(state, audioKey),
        });
        const blob = await blobPromise;
        if (filePath) {
          window.electron.writeFile({
            filePath,
            buffer: await blob.arrayBuffer(),
          });
          const textBlob = ((): Blob => {
            if (!encoding || encoding === "UTF-8") {
              const bom = new Uint8Array([0xef, 0xbb, 0xbf]);
              return new Blob([bom, state.audioItems[audioKey].text], {
                type: "text/plain;charset=UTF-8",
              });
            }
            const sjisArray = Encoding.convert(
              Encoding.stringToCode(state.audioItems[audioKey].text),
              { to: "SJIS", type: "arraybuffer" }
            );
            return new Blob([new Uint8Array(sjisArray)], {
              type: "text/plain;charset=Shift_JIS",
            });
          })();
          window.electron.writeFile({
            filePath: filePath.replace(/\.wav$/, ".txt"),
            buffer: await textBlob.arrayBuffer(),
          });
        }
      }
    ),
    [GENERATE_AND_SAVE_ALL_AUDIO]: createUILockAction(
      async (
        { state, dispatch },
        { dirPath, encoding }: { dirPath?: string; encoding: EncodingType }
      ) => {
        dirPath ??= await window.electron.showOpenDirectoryDialog({
          title: "Save ALL",
        });
        if (dirPath) {
          const promises = state.audioKeys.map((audioKey) => {
            const name = buildFileName(state, audioKey);
            return dispatch(GENERATE_AND_SAVE_AUDIO, {
              audioKey,
              filePath: path.join(dirPath!, name),
              encoding,
            });
          });
          return Promise.all(promises);
        }
      }
    ),
    [PLAY_AUDIO]: createUILockAction(
      async ({ commit, dispatch }, { audioKey }: { audioKey: string }) => {
        const audioElem = audioElements[audioKey];
        audioElem.pause();

        // 音声用意
        let blob = await dispatch(GET_AUDIO_CACHE, { audioKey });
        if (!blob) {
          commit(SET_AUDIO_NOW_GENERATING, { audioKey, nowGenerating: true });
          try {
            blob = await dispatch(GENERATE_AUDIO, { audioKey });
          } finally {
            commit(SET_AUDIO_NOW_GENERATING, {
              audioKey,
              nowGenerating: false,
            });
          }
        }
        audioElem.src = URL.createObjectURL(blob);

        // 再生終了時にresolveされるPromiseを返す
        const played = async () => {
          commit(SET_AUDIO_NOW_PLAYING, { audioKey, nowPlaying: true });
        };
        audioElem.addEventListener("play", played);

        let paused: () => void;
        const audioPlayPromise = new Promise<boolean>((resolve) => {
          paused = () => {
            resolve(audioElem.ended);
          };
          audioElem.addEventListener("pause", paused);
        }).finally(async () => {
          audioElem.removeEventListener("play", played);
          audioElem.removeEventListener("pause", paused);
          commit(SET_AUDIO_NOW_PLAYING, { audioKey, nowPlaying: false });
        });

        audioElem.play();
        return audioPlayPromise;
      }
    ),
    [STOP_AUDIO]: (_, { audioKey }: { audioKey: string }) => {
      const audioElem = audioElements[audioKey];
      audioElem.pause();
    },
    [PLAY_CONTINUOUSLY_AUDIO]: createUILockAction(
      async ({ state, commit, dispatch }) => {
        const currentAudioKey = state._activeAudioKey;
        commit(SET_NOW_PLAYING_CONTINUOUSLY, { nowPlaying: true });
        try {
          for (const audioKey of state.audioKeys) {
            commit(SET_ACTIVE_AUDIO_KEY, { audioKey });
            const isEnded = await dispatch(PLAY_AUDIO, { audioKey });
            if (!isEnded) {
              break;
            }
          }
        } finally {
          commit(SET_ACTIVE_AUDIO_KEY, { audioKey: currentAudioKey });
          commit(SET_NOW_PLAYING_CONTINUOUSLY, { nowPlaying: false });
        }
      }
    ),
    [STOP_CONTINUOUSLY_AUDIO]: ({ state, dispatch }) => {
      for (const audioKey of state.audioKeys) {
        if (state.audioStates[audioKey].nowPlaying) {
          dispatch(STOP_AUDIO, { audioKey });
        }
      }
    },
    [OPEN_TEXT_EDIT_CONTEXT_MENU]: () => {
      window.electron.openTextEditContextMenu();
    },

    [SET_ACTIVE_AUDIO_KEY]: (
      { commit },
      { audioKey }: { audioKey?: string }
    ) => {
      commit(SET_ACTIVE_AUDIO_KEY, { audioKey });
    },
  },
} as const);

//commands
export const COMMAND_REGISTER_AUDIO_ITEM = "COMMAND_REGISTER_AUDIO_ITEM";
export const COMMAND_UNREGISTER_AUDIO_ITEM = "COMMAND_UNREGISTER_AUDIO_ITEM";
export const COMMAND_UPDATE_AUDIO_TEXT = "COMMAND_UPDATE_AUDIO_TEXT";
export const COMMAND_CHANGE_CHARACTER_INDEX = "COMMAND_CHANGE_CHARACTER_INDEX";
export const COMMAND_CHANGE_ACCENT = "COMMAND_CHANGE_ACCENT";
export const COMMAND_CHANGE_ACCENT_PHRASE_SPLIT =
  "COMMAND_CHANGE_ACCENT_PHRASE_SPLIT";
export const COMMAND_SET_AUDIO_INTONATION_SCALE =
  "COMMAND_SET_AUDIO_INTONATION_SCALE";
export const COMMAND_SET_AUDIO_PITCH_SCALE = "COMMAND_SET_AUDIO_PITCH_SCALE";
export const COMMAND_SET_AUDIO_SPEED_SCALE = "COMMAND_SET_AUDIO_SPEED_SCALE";
export const COMMAND_SET_AUDIO_VOLUME_SCALE = "COMMAND_SET_AUDIO_VOLUME_SCALE";
export const COMMAND_SET_AUDIO_MORA_PITCH = "COMMAND_SET_AUDIO_MORA_PITCH";
export const COMMAND_IMPORT_FROM_FILE = "COMMAND_IMPORT_FROM_FILE";
export const COMMAND_PUT_TEXTS = "COMMAND_PUT_TEXTS";

export const audioCommandStore = typeAsStoreOptions({
  actions: {
    [COMMAND_REGISTER_AUDIO_ITEM]: async (
      { state, commit, dispatch },
      {
        audioItem,
        prevAudioKey,
      }: { audioItem: AudioItem; prevAudioKey: string | undefined }
    ) => {
      const audioKey = await dispatch(ISSUE_AUDIO_KEY);
      const index =
        prevAudioKey !== undefined
          ? state.audioKeys.indexOf(prevAudioKey) + 1
          : state.audioKeys.length;
      commit(COMMAND_REGISTER_AUDIO_ITEM, { audioItem, audioKey, index });
      return audioKey;
    },
    [COMMAND_UNREGISTER_AUDIO_ITEM]: async (
      { commit },
      { audioKey }: { audioKey: string }
    ) => {
      commit(COMMAND_UNREGISTER_AUDIO_ITEM, { audioKey });
    },
    [COMMAND_UPDATE_AUDIO_TEXT]: async (
      { state, commit, dispatch },
      { audioKey, text }: { audioKey: string; text: string }
    ) => {
      const characterIndex = state.audioItems[audioKey].characterIndex ?? 0;
      const query: AudioQuery = await dispatch(FETCH_AUDIO_QUERY, {
        text: text,
        characterIndex: characterIndex,
      });
      commit(COMMAND_UPDATE_AUDIO_TEXT, {
        audioKey,
        text,
        query,
      });
    },
    [COMMAND_CHANGE_CHARACTER_INDEX]: async (
      { state, dispatch, commit },
      { audioKey, characterIndex }: { audioKey: string; characterIndex: number }
    ) => {
      const query = state.audioItems[audioKey].query;
      if (query !== undefined) {
        const accentPhrases = query.accentPhrases;
        const newAccentPhrases: AccentPhrase[] = await dispatch(
          FETCH_MORA_PITCH,
          {
            accentPhrases,
            characterIndex,
          }
        );
        commit(COMMAND_CHANGE_CHARACTER_INDEX, {
          characterIndex: characterIndex,
          audioKey: audioKey,
          haveAudioQuery: true,
          accentPhrases: newAccentPhrases,
        });
      } else {
        const text = state.audioItems[audioKey].text;
        const query: AudioQuery = await dispatch(FETCH_AUDIO_QUERY, {
          text: text,
          characterIndex: characterIndex,
        });
        commit(COMMAND_UPDATE_AUDIO_TEXT, {
          audioKey,
          text,
          query,
        });
      }
    },
    [COMMAND_CHANGE_ACCENT]: async (
      { state, dispatch, commit },
      {
        audioKey,
        accentPhraseIndex,
        accent,
      }: {
        audioKey: string;
        accentPhraseIndex: number;
        accent: number;
      }
    ) => {
      const query = state.audioItems[audioKey].query;
      if (query !== undefined) {
        const newAccentPhrases: AccentPhrase[] = JSON.parse(
          JSON.stringify(query.accentPhrases)
        );
        newAccentPhrases[accentPhraseIndex].accent = accent;

        const characterIndex: number =
          state.audioItems[audioKey].characterIndex ?? 0;
        const resultAccentPhrases: AccentPhrase[] = await dispatch(
          FETCH_MORA_PITCH,
          { accentPhrases: newAccentPhrases, characterIndex }
        );
        commit(COMMAND_CHANGE_ACCENT, {
          audioKey,
          accentPhrases: resultAccentPhrases,
        });
      }
    },
    [COMMAND_CHANGE_ACCENT_PHRASE_SPLIT]: async (
      { state, dispatch, commit },
      {
        audioKey,
        accentPhraseIndex,
        moraIndex,
        isPause,
      }: {
        audioKey: string;
        accentPhraseIndex: number;
        moraIndex: number | null;
        isPause: boolean;
      }
    ) => {
      const query: AudioQuery | undefined = state.audioItems[audioKey].query;
      const characterIndex: number =
        state.audioItems[audioKey].characterIndex ?? 0;
      if (query !== undefined) {
        const newAccentPhrases: AccentPhrase[] = JSON.parse(
          JSON.stringify(query.accentPhrases)
        );
        toggleAccentPhrase(newAccentPhrases, {
          accentPhraseIndex,
          moraIndex,
          isPause,
        });
        const resultAccentPhrases = await dispatch(FETCH_MORA_PITCH, {
          accentPhrases: newAccentPhrases,
          characterIndex,
        });
        commit(COMMAND_CHANGE_ACCENT_PHRASE_SPLIT, {
          audioKey,
          accentPhrases: resultAccentPhrases,
        });
      }
    },
    [COMMAND_SET_AUDIO_INTONATION_SCALE]: (
      { commit },
      payload: { audioKey: string; intonationScale: number }
    ) => {
      commit(COMMAND_SET_AUDIO_INTONATION_SCALE, payload);
    },
    [COMMAND_SET_AUDIO_PITCH_SCALE]: (
      { commit },
      payload: { audioKey: string; pitchScale: number }
    ) => {
      commit(COMMAND_SET_AUDIO_PITCH_SCALE, payload);
    },
    [COMMAND_SET_AUDIO_SPEED_SCALE]: (
      { commit },
      payload: { audioKey: string; speedScale: number }
    ) => {
      commit(COMMAND_SET_AUDIO_SPEED_SCALE, payload);
    },
    [COMMAND_SET_AUDIO_VOLUME_SCALE]: (
      { commit },
      payload: { audioKey: string; volumeScale: number }
    ) => {
      commit(COMMAND_SET_AUDIO_VOLUME_SCALE, payload);
    },
    [COMMAND_SET_AUDIO_MORA_PITCH]: (
      { commit },
      payload: {
        audioKey: string;
        accentPhraseIndex: number;
        moraIndex: number;
        pitch: number;
      }
    ) => {
      commit(COMMAND_SET_AUDIO_MORA_PITCH, payload);
    },
    [COMMAND_IMPORT_FROM_FILE]: createUILockAction(
      async (
        { state, dispatch, commit, getters },
        { filePath }: { filePath?: string }
      ) => {
        if (!filePath) {
          filePath = await window.electron.showImportFileDialog({
            title: "セリフ読み込み",
          });
          if (!filePath) return;
        }
        let body = new TextDecoder("utf-8").decode(
          await window.electron.readFile({ filePath })
        );
        if (body.indexOf("\ufffd") > -1) {
          body = new TextDecoder("shift-jis").decode(
            await window.electron.readFile({ filePath })
          );
        }

        const audioItems = parseTextFile(body, state.characterInfos);
        for (
          let count = 0;
          !getters[IS_ENGINE_READY]() && count < 120;
          count++
        ) {
          console.error("Waiting engine...");
          await new Promise((resolve) => setTimeout(resolve, 1000));
        }
        if (!getters[IS_ENGINE_READY]()) {
          console.error("The engine must be running to read text.");
        }

        const audioKeys = await Promise.all(
          audioItems.map(
            async () => (await dispatch(ISSUE_AUDIO_KEY)) as string
          )
        );

        for (const audioItem of audioItems) {
          const text: string = audioItem.text;
          const characterIndex: number = audioItem.characterIndex ?? 0;
          const query: AudioQuery = await dispatch(FETCH_AUDIO_QUERY, {
            text,
            characterIndex,
          });
          audioItem.query = query;
        }

        commit(COMMAND_IMPORT_FROM_FILE, { audioItems, audioKeys });
      }
    ),
    [COMMAND_PUT_TEXTS]: createUILockAction(
      async (
        { dispatch, commit },
        {
          texts,
          characterIndex,
          prevAudioKey,
        }: {
          texts: string[];
          characterIndex: number | undefined;
          prevAudioKey: string | undefined;
        }
      ) => {
        const partialCharacterIndex: number = characterIndex ?? 0;
        const audioItems: AudioItem[] = texts
          .filter((text) => text != "")
          .map((text) => ({
            text,
            characterIndex: partialCharacterIndex,
          }));
        const audioKeys = await Promise.all(
          audioItems.map(
            async () => (await dispatch(ISSUE_AUDIO_KEY)) as string
          )
        );
        for (const audioItem of audioItems) {
          const text: string = audioItem.text;
          const characterIndex: number = audioItem.characterIndex ?? 0;
          const query: AudioQuery = await dispatch(FETCH_AUDIO_QUERY, {
            text,
            characterIndex,
          });
          audioItem.query = query;
        }
        commit(COMMAND_PUT_TEXTS, { audioItems, audioKeys, prevAudioKey });
      }
    ),
  },
  mutations: commandMutationsCreator({
    [COMMAND_REGISTER_AUDIO_ITEM]: (
      draft,
      payload: { audioItem: AudioItem; audioKey: string; index: number }
    ) => {
      audioStore.mutations[INSERT_AUDIO_ITEM](draft, payload);
    },
<<<<<<< HEAD
    [COMMAND_UNREGISTER_AUDIO_ITEM]: (draft, payload: { audioKey: string }) => {
      audioStore.mutations[REMOVE_AUDIO_ITEM](draft, payload);
    },
    [COMMAND_UPDATE_AUDIO_TEXT]: (
      draft,
      payload: { audioKey: string; text: string; query: AudioQuery }
    ) => {
      audioStore.mutations[SET_AUDIO_TEXT](draft, {
        audioKey: payload.audioKey,
        text: payload.text,
      });
      audioStore.mutations[SET_AUDIO_QUERY](draft, {
        audioKey: payload.audioKey,
        audioQuery: payload.query,
      });
    },
    [COMMAND_CHANGE_CHARACTER_INDEX]: (
      draft,
      payload: { characterIndex: number; audioKey: string } & (
        | {
            haveAudioQuery: true;
            accentPhrases: AccentPhrase[];
          }
        | {
            haveAudioQuery: false;
            query: AudioQuery;
          }
      )
    ) => {
      audioStore.mutations[SET_AUDIO_CHARACTER_INDEX](draft, {
        audioKey: payload.audioKey,
        characterIndex: payload.characterIndex,
      });
      if (payload.haveAudioQuery) {
        audioStore.mutations[SET_ACCENT_PHRASES](draft, {
          audioKey: payload.audioKey,
          accentPhrases: payload.accentPhrases,
        });
      } else {
        audioStore.mutations[SET_AUDIO_QUERY](draft, {
          audioKey: payload.audioKey,
          audioQuery: payload.query,
        });
      }
    },
    [COMMAND_CHANGE_ACCENT]: (
      draft,
      {
        audioKey,
        accentPhrases,
      }: {
        audioKey: string;
        accentPhrases: AccentPhrase[];
      }
    ) => {
      audioStore.mutations[SET_ACCENT_PHRASES](draft, {
        audioKey,
        accentPhrases,
      });
    },
    [COMMAND_CHANGE_ACCENT_PHRASE_SPLIT]: (
      draft,
      payload: {
        audioKey: string;
        accentPhrases: AccentPhrase[];
      }
    ) => {
      audioStore.mutations[SET_ACCENT_PHRASES](draft, payload);
    },
    [COMMAND_SET_AUDIO_INTONATION_SCALE]: (
      draft,
      payload: { audioKey: string; intonationScale: number }
    ) => {
      audioStore.mutations[SET_AUDIO_INTONATION_SCALE](draft, payload);
    },
    [COMMAND_SET_AUDIO_PITCH_SCALE]: (
      draft,
      payload: { audioKey: string; pitchScale: number }
    ) => {
      audioStore.mutations[SET_AUDIO_PITCH_SCALE](draft, payload);
    },
    [COMMAND_SET_AUDIO_SPEED_SCALE]: (
      draft,
      payload: { audioKey: string; speedScale: number }
    ) => {
      audioStore.mutations[SET_AUDIO_SPEED_SCALE](draft, payload);
    },
    [COMMAND_SET_AUDIO_VOLUME_SCALE]: (
      draft,
      payload: { audioKey: string; volumeScale: number }
    ) => {
      audioStore.mutations[SET_AUDIO_VOLUME_SCALE](draft, payload);
    },
    [COMMAND_SET_AUDIO_MORA_PITCH]: (
      draft,
      payload: {
        audioKey: string;
        accentPhraseIndex: number;
        moraIndex: number;
        pitch: number;
      }
    ) => {
      audioStore.mutations[SET_AUDIO_MORA_PITCH](draft, payload);
    },
    [COMMAND_IMPORT_FROM_FILE]: (
      draft,
      {
        audioItems,
        audioKeys,
      }: { audioItems: AudioItem[]; audioKeys: string[] }
    ) => {
      for (let i = 0; i < audioItems.length; i++)
        audioStore.mutations[INSERT_AUDIO_ITEM](draft, {
          index: draft.audioKeys.length,
          audioItem: audioItems[i],
          audioKey: audioKeys[i],
        });
    },
    [COMMAND_PUT_TEXTS]: (
      draft,
      {
        audioItems,
        audioKeys,
        prevAudioKey,
      }: {
        audioItems: AudioItem[];
        audioKeys: string[];
        prevAudioKey: string | undefined;
      }
    ) => {
      let prevIndex =
        prevAudioKey !== undefined
          ? draft.audioKeys.indexOf(prevAudioKey) + 1
          : draft.audioKeys.length;
      for (let i = 0; i < audioItems.length; i++) {
        audioStore.mutations[INSERT_AUDIO_ITEM](draft, {
          audioItem: audioItems[i],
          audioKey: audioKeys[i],
          index: prevIndex++,
        });
      }
    },
  } as const),
} as const);
=======
    [DETECTED_ENGINE_ERROR]({ state, commit }) {
      switch (state.engineState) {
        case "STARTING":
          commit(SET_ENGINE_STATE, { engineState: "FAILED_STARTING" });
          break;
        case "READY":
          commit(SET_ENGINE_STATE, { engineState: "ERROR" });
          break;
        default:
          commit(SET_ENGINE_STATE, { engineState: "ERROR" });
      }
    },
    async [RESTART_ENGINE]({ commit }) {
      await commit(SET_ENGINE_STATE, { engineState: "STARTING" });
      window.electron.restartEngine();
    },
  },
} as StoreOptions<State>;
>>>>>>> 4941ac75
<|MERGE_RESOLUTION|>--- conflicted
+++ resolved
@@ -157,6 +157,7 @@
 //actions
 export const START_WAITING_ENGINE = "START_WAITING_ENGINE";
 export const DETECTED_ENGINE_ERROR = "DETECTED_ENGINE_ERROR";
+export const RESTART_ENGINE = "RESTART_ENGINE";
 export const LOAD_CHARACTER = "LOAD_CHARACTER";
 export const ISSUE_AUDIO_KEY = "ISSUE_AUDIO_KEY";
 export const DISPOSE_AUDIO_KEY = "DISPOSE_AUDIO_KEY";
@@ -175,14 +176,6 @@
 export const PLAY_CONTINUOUSLY_AUDIO = "PLAY_CONTINUOUSLY_AUDIO";
 export const STOP_CONTINUOUSLY_AUDIO = "STOP_CONTINUOUSLY_AUDIO";
 export const OPEN_TEXT_EDIT_CONTEXT_MENU = "OPEN_TEXT_EDIT_CONTEXT_MENU";
-<<<<<<< HEAD
-=======
-export const DETECTED_ENGINE_ERROR = "DETECTED_ENGINE_ERROR";
-export const RESTART_ENGINE = "RESTART_ENGINE";
-
-const audioBlobCache: Record<string, Blob> = {};
-const audioElements: Record<string, HTMLAudioElement> = {};
->>>>>>> 4941ac75
 
 export const audioStore = typeAsStoreOptions({
   getters: {
@@ -397,7 +390,13 @@
         case "READY":
           commit(SET_ENGINE_STATE, { engineState: "ERROR" });
           break;
-      }
+        default:
+          commit(SET_ENGINE_STATE, { engineState: "ERROR" });
+      }
+    },
+    async [RESTART_ENGINE]({ commit }) {
+      await commit(SET_ENGINE_STATE, { engineState: "STARTING" });
+      window.electron.restartEngine();
     },
     [LOAD_CHARACTER]: createUILockAction(async ({ commit }) => {
       const characterInfos = await window.electron.getCharacterInfos();
@@ -963,7 +962,6 @@
     ) => {
       audioStore.mutations[INSERT_AUDIO_ITEM](draft, payload);
     },
-<<<<<<< HEAD
     [COMMAND_UNREGISTER_AUDIO_ITEM]: (draft, payload: { audioKey: string }) => {
       audioStore.mutations[REMOVE_AUDIO_ITEM](draft, payload);
     },
@@ -1107,24 +1105,4 @@
       }
     },
   } as const),
-} as const);
-=======
-    [DETECTED_ENGINE_ERROR]({ state, commit }) {
-      switch (state.engineState) {
-        case "STARTING":
-          commit(SET_ENGINE_STATE, { engineState: "FAILED_STARTING" });
-          break;
-        case "READY":
-          commit(SET_ENGINE_STATE, { engineState: "ERROR" });
-          break;
-        default:
-          commit(SET_ENGINE_STATE, { engineState: "ERROR" });
-      }
-    },
-    async [RESTART_ENGINE]({ commit }) {
-      await commit(SET_ENGINE_STATE, { engineState: "STARTING" });
-      window.electron.restartEngine();
-    },
-  },
-} as StoreOptions<State>;
->>>>>>> 4941ac75
+} as const);