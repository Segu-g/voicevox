--- conflicted
+++ resolved
@@ -1,4 +1,3 @@
-import { mapActions } from "vuex";
 import { AudioQuery, AccentPhrase, Configuration, DefaultApi } from "@/openapi";
 import path from "path";
 import { v4 as uuidv4 } from "uuid";
@@ -11,7 +10,6 @@
 import { createUILockAction } from "./ui";
 import { CharacterInfo, Encoding as EncodingType } from "@/type/preload";
 import Encoding from "encoding-japanese";
-import { audio } from "systeminformation";
 
 const api = new DefaultApi(
   new Configuration({ basePath: process.env.VUE_APP_ENGINE_URL })
@@ -142,6 +140,7 @@
 const SET_AUDIO_SPEED_SCALE = "SET_AUDIO_SPEED_SCALE";
 const SET_AUDIO_PITCH_SCALE = "SET_AUDIO_PITCH_SCALE";
 const SET_AUDIO_INTONATION_SCALE = "SET_AUDIO_INTONATION_SCALE";
+const SET_AUDIO_VOLUME_SCALE = "SET_AUDIO_VOLUME_SCALE";
 const SET_AUDIO_ACCENT = "SET_AUDIO_ACCENT";
 const TOGGLE_ACCENT_PHRASE_SPLIT = "TOGGLE_ACCENT_PHRASE_SPLIT";
 const SET_AUDIO_MORA_PITCH = "SET_AUDIO_MORA_PITCH";
@@ -165,19 +164,7 @@
 export const FETCH_ACCENT_PHRASES = "FETCH_ACCENT_PHRASES";
 export const FETCH_MORA_PITCH = "FETCH_MORA_PITCH";
 export const FETCH_AUDIO_QUERY = "FETCH_AUDIO_QUERY";
-<<<<<<< HEAD
 export const GET_AUDIO_CACHE = "GET_AUDIO_CACHE";
-=======
-export const SET_AUDIO_SPEED_SCALE = "SET_AUDIO_SPEED_SCALE";
-export const SET_AUDIO_PITCH_SCALE = "SET_AUDIO_PITCH_SCALE";
-export const SET_AUDIO_INTONATION_SCALE = "SET_AUDIO_INTONATION_SCALE";
-export const SET_AUDIO_VOLUME_SCALE = "SET_AUDIO_VOLUME_SCALE";
-export const SET_AUDIO_ACCENT = "SET_AUDIO_ACCENT";
-export const CHANGE_ACCENT = "CHANGE_ACCENT";
-export const TOGGLE_ACCENT_PHRASE_SPLIT = "TOGGLE_ACCENT_PHRASE_SPLIT";
-export const CHANGE_ACCENT_PHRASE_SPLIT = "CHANGE_ACCENT_PHRASE_SPLIT";
-export const SET_AUDIO_MORA_PITCH = "SET_AUDIO_MORA_PITCH";
->>>>>>> 50e16c4c
 export const GENERATE_AUDIO = "GENERATE_AUDIO";
 export const GENERATE_AND_SAVE_AUDIO = "GENERATE_AND_SAVE_AUDIO";
 export const GENERATE_AND_SAVE_ALL_AUDIO = "GENERATE_AND_SAVE_ALL_AUDIO";
@@ -274,6 +261,12 @@
       }: { audioKey: string; intonationScale: number }
     ) => {
       state.audioItems[audioKey].query!.intonationScale = intonationScale;
+    },
+    [SET_AUDIO_VOLUME_SCALE]: (
+      state,
+      { audioKey, volumeScale }: { audioKey: string; volumeScale: number }
+    ) => {
+      state.audioItems[audioKey].query!.volumeScale = volumeScale;
     },
     [SET_AUDIO_ACCENT]: (
       state,
@@ -479,98 +472,8 @@
       const audioItem = state.audioItems[audioKey];
       const id = await generateUniqueId(audioItem);
 
-<<<<<<< HEAD
       if (Object.prototype.hasOwnProperty.call(audioBlobCache, id)) {
         return audioBlobCache[id];
-=======
-      return api
-        .audioQueryAudioQueryPost({
-          text: audioItem.text,
-          speaker:
-            state.characterInfos![audioItem.characterIndex!].metas.speaker,
-        })
-        .then((audioQuery) =>
-          dispatch(SET_AUDIO_QUERY, { audioKey, audioQuery })
-        );
-    },
-    [SET_AUDIO_SPEED_SCALE]: createCommandAction(
-      (
-        draft,
-        { audioKey, speedScale }: { audioKey: string; speedScale: number }
-      ) => {
-        draft.audioItems[audioKey].query!.speedScale = speedScale;
-      }
-    ),
-    [SET_AUDIO_PITCH_SCALE]: createCommandAction<
-      State,
-      { audioKey: string; pitchScale: number }
-    >((draft, { audioKey, pitchScale }) => {
-      draft.audioItems[audioKey].query!.pitchScale = pitchScale;
-    }),
-    [SET_AUDIO_INTONATION_SCALE]: createCommandAction<
-      State,
-      { audioKey: string; intonationScale: number }
-    >((draft, { audioKey, intonationScale }) => {
-      draft.audioItems[audioKey].query!.intonationScale = intonationScale;
-    }),
-    [SET_AUDIO_VOLUME_SCALE]: createCommandAction<
-      State,
-      { audioKey: string; volumeScale: number }
-    >((draft, { audioKey, volumeScale }) => {
-      draft.audioItems[audioKey].query!.volumeScale = volumeScale;
-    }),
-    [SET_AUDIO_ACCENT]: createCommandAction<
-      State,
-      {
-        audioKey: string;
-        accentPhraseIndex: number;
-        accent: number;
-      }
-    >((draft, { audioKey, accentPhraseIndex, accent }) => {
-      draft.audioItems[audioKey].query!.accentPhrases[
-        accentPhraseIndex
-      ].accent = accent;
-    }),
-    async [CHANGE_ACCENT](
-      { dispatch },
-      {
-        audioKey,
-        accentPhraseIndex,
-        accent,
-      }: {
-        audioKey: string;
-        accentPhraseIndex: number;
-        accent: number;
-      }
-    ) {
-      await dispatch(SET_AUDIO_ACCENT, { audioKey, accentPhraseIndex, accent });
-      return dispatch(FETCH_MORA_PITCH, { audioKey });
-    },
-    [TOGGLE_ACCENT_PHRASE_SPLIT]: createCommandAction<
-      State,
-      {
-        audioKey: string;
-        accentPhraseIndex: number;
-        moraIndex: number | null;
-        isPause: boolean;
-      }
-    >((draft, { audioKey, accentPhraseIndex, moraIndex, isPause }) => {
-      const query = draft.audioItems[audioKey].query!;
-      if (
-        moraIndex === query.accentPhrases[accentPhraseIndex].moras.length - 1 ||
-        isPause
-      ) {
-        // merge
-        const newAccentPhrase: AccentPhrase = {
-          moras: [
-            ...query.accentPhrases[accentPhraseIndex].moras,
-            ...query.accentPhrases[accentPhraseIndex + 1].moras,
-          ],
-          accent: query.accentPhrases[accentPhraseIndex].accent,
-          pauseMora: query.accentPhrases[accentPhraseIndex + 1].pauseMora,
-        };
-        query.accentPhrases.splice(accentPhraseIndex, 2, newAccentPhrase);
->>>>>>> 50e16c4c
       } else {
         return null;
       }
@@ -753,6 +656,7 @@
   "COMMAND_SET_AUDIO_INTONATION_SCALE";
 export const COMMAND_SET_AUDIO_PITCH_SCALE = "COMMAND_SET_AUDIO_PITCH_SCALE";
 export const COMMAND_SET_AUDIO_SPEED_SCALE = "COMMAND_SET_AUDIO_SPEED_SCALE";
+export const COMMAND_SET_AUDIO_VOLUME_SCALE = "COMMAND_SET_AUDIO_VOLUME_SCALE";
 export const COMMAND_SET_AUDIO_MORA_PITCH = "COMMAND_SET_AUDIO_MORA_PITCH";
 export const COMMAND_IMPORT_FROM_FILE = "COMMAND_IMPORT_FROM_FILE";
 export const COMMAND_PUT_TEXTS = "COMMAND_PUT_TEXTS";
@@ -917,6 +821,12 @@
       payload: { audioKey: string; speedScale: number }
     ) => {
       commit(COMMAND_SET_AUDIO_SPEED_SCALE, payload);
+    },
+    [COMMAND_SET_AUDIO_VOLUME_SCALE]: (
+      { commit },
+      payload: { audioKey: string; volumeScale: number }
+    ) => {
+      commit(COMMAND_SET_AUDIO_VOLUME_SCALE, payload);
     },
     [COMMAND_SET_AUDIO_MORA_PITCH]: (
       { dispatch },
@@ -1103,6 +1013,12 @@
     ) => {
       audioStore.mutations[SET_AUDIO_SPEED_SCALE](draft, payload);
     },
+    [COMMAND_SET_AUDIO_VOLUME_SCALE]: (
+      draft,
+      payload: { audioKey: string; volumeScale: number }
+    ) => {
+      audioStore.mutations[SET_AUDIO_VOLUME_SCALE](draft, payload);
+    },
     [COMMAND_SET_AUDIO_MORA_PITCH]: (
       draft,
       payload: {
