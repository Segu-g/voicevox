import { AudioQuery, AccentPhrase } from "@/openapi";
import path from "path";
import { v4 as uuidv4 } from "uuid";
import {
  AudioItem,
  EngineState,
  SaveResultObject,
  State,
  commandMutationsCreator,
  AudioActions,
  AudioGetters,
  AudioMutations,
  AudioStoreState,
  AudioCommandActions,
  AudioCommandGetters,
  AudioCommandMutations,
  AudioCommandStoreState,
  VoiceVoxStoreOptions,
} from "./type";
import { createUILockAction } from "./ui";
import {
  CharacterInfo,
  Encoding as EncodingType,
  Preset,
  MoraDataType,
} from "@/type/preload";
import Encoding from "encoding-japanese";
<<<<<<< HEAD
const api = new DefaultApi(
  new Configuration({ basePath: process.env.VUE_APP_ENGINE_URL })
);
=======
import {
  IEngineConnectorFactory,
  OpenAPIEngineConnectorFactory,
} from "@/infrastructures/EngineConnector";
>>>>>>> ed585bc5

async function generateUniqueId(audioItem: AudioItem) {
  const data = new TextEncoder().encode(
    JSON.stringify([audioItem.text, audioItem.query, audioItem.styleId])
  );
  const digest = await crypto.subtle.digest("SHA-256", data);
  return Array.from(new Uint8Array(digest))
    .map((v) => v.toString(16).padStart(2, "0"))
    .join("");
}

function parseTextFile(
  body: string,
  characterInfos?: CharacterInfo[]
): AudioItem[] {
  const characters = new Map<string, number>();
  for (const info of characterInfos || []) {
    for (const style of info.metas.styles) {
      characters.set(info.metas.speakerName, style.styleId);
    }
  }
  if (!characters.size) return [];

  const audioItems: AudioItem[] = [];
  const seps = [",", "\r\n", "\n"];
  let lastStyleId = 0;
  for (const splittedText of body.split(new RegExp(`${seps.join("|")}`, "g"))) {
    const styleId = characters.get(splittedText);
    if (styleId !== undefined) {
      lastStyleId = styleId;
      continue;
    }

    audioItems.push({ text: splittedText, styleId: lastStyleId });
  }
  return audioItems;
}

function buildFileName(state: State, audioKey: string) {
  // eslint-disable-next-line no-control-regex
  const sanitizer = /[\x00-\x1f\x22\x2a\x2f\x3a\x3c\x3e\x3f\x5c\x7c\x7f]/g;
  const index = state.audioKeys.indexOf(audioKey);
  const audioItem = state.audioItems[audioKey];
  let styleName: string | undefined = "";
  const character = state.characterInfos?.find((info) => {
    const result = info.metas.styles.findIndex(
      (style) => style.styleId === audioItem.styleId
    );

    if (result > -1) {
      styleName = info.metas.styles[result].styleName;
    }

    return result > -1;
  });

  if (character === undefined) {
    throw new Error();
  }

  const characterName = character.metas.speakerName.replace(sanitizer, "");
  let text = audioItem.text.replace(sanitizer, "");
  if (text.length > 10) {
    text = text.substring(0, 9) + "…";
  }

  const preFileName = (index + 1).toString().padStart(3, "0");
  // デフォルトのスタイルだとstyleIdが定義されていないのでundefinedになる。なのでファイル名に入れてしまうことを回避する目的で分岐させています。
  if (styleName === undefined) {
    return preFileName + `_${characterName}_${text}.wav`;
  }

  return preFileName + `_${characterName}（${styleName}）_${text}.wav`;
}

const audioBlobCache: Record<string, Blob> = {};
const audioElements: Record<string, HTMLAudioElement> = {};

export const audioStoreState: AudioStoreState = {
  engineState: "STARTING",
  audioItems: {},
  audioKeys: [],
  audioStates: {},
  nowPlayingContinuously: false,
};

const audioStoreCreator = (
  _engineFactory: IEngineConnectorFactory
): VoiceVoxStoreOptions<AudioGetters, AudioActions, AudioMutations> => {
  const audioStore: VoiceVoxStoreOptions<
    AudioGetters,
    AudioActions,
    AudioMutations
  > = {
    getters: {
      ACTIVE_AUDIO_KEY(state) {
        return state._activeAudioKey !== undefined &&
          state.audioKeys.includes(state._activeAudioKey)
          ? state._activeAudioKey
          : undefined;
      },
      HAVE_AUDIO_QUERY: (state) => (audioKey: string) => {
        return state.audioItems[audioKey]?.query != undefined;
      },
      IS_ACTIVE: (state) => (audioKey: string) => {
        return state._activeAudioKey === audioKey;
      },
      IS_ENGINE_READY: (state) => {
        return state.engineState === "READY";
      },
    },

    mutations: {
      SET_ENGINE_STATE(state, { engineState }: { engineState: EngineState }) {
        state.engineState = engineState;
      },
      SET_CHARACTER_INFOS(
        state,
        { characterInfos }: { characterInfos: CharacterInfo[] }
      ) {
        state.characterInfos = characterInfos;
      },
      SET_ACTIVE_AUDIO_KEY(state, { audioKey }: { audioKey?: string }) {
        state._activeAudioKey = audioKey;
      },
      SET_AUDIO_NOW_PLAYING(
        state,
        { audioKey, nowPlaying }: { audioKey: string; nowPlaying: boolean }
      ) {
        state.audioStates[audioKey].nowPlaying = nowPlaying;
      },
      SET_AUDIO_NOW_GENERATING(
        state,
        {
          audioKey,
          nowGenerating,
        }: { audioKey: string; nowGenerating: boolean }
      ) {
        state.audioStates[audioKey].nowGenerating = nowGenerating;
      },
      SET_NOW_PLAYING_CONTINUOUSLY(
        state,
        { nowPlaying }: { nowPlaying: boolean }
      ) {
        state.nowPlayingContinuously = nowPlaying;
      },
      INSERT_AUDIO_ITEM(
        state,
        {
          audioItem,
          audioKey,
          prevAudioKey,
        }: {
          audioItem: AudioItem;
          audioKey: string;
          prevAudioKey: string | undefined;
        }
      ) {
        const index =
          prevAudioKey !== undefined
            ? state.audioKeys.indexOf(prevAudioKey) + 1
            : state.audioKeys.length;
        state.audioKeys.splice(index, 0, audioKey);
        state.audioItems[audioKey] = audioItem;
        state.audioStates[audioKey] = {
          nowPlaying: false,
          nowGenerating: false,
        };
<<<<<<< HEAD
      }
    },
    REMOVE_AUDIO_ITEM(state, { audioKey }: { audioKey: string }) {
      state.audioKeys.splice(state.audioKeys.indexOf(audioKey), 1);
      delete state.audioItems[audioKey];
      delete state.audioStates[audioKey];
    },
    SET_AUDIO_TEXT(
      state,
      { audioKey, text }: { audioKey: string; text: string }
    ) {
      state.audioItems[audioKey].text = text;
    },
    SET_AUDIO_SPEED_SCALE(
      state,
      { audioKey, speedScale }: { audioKey: string; speedScale: number }
    ) {
      const query = state.audioItems[audioKey].query;
      if (query == undefined) throw new Error("query == undefined");
      query.speedScale = speedScale;
    },
    SET_AUDIO_PITCH_SCALE(
      state,
      { audioKey, pitchScale }: { audioKey: string; pitchScale: number }
    ) {
      const query = state.audioItems[audioKey].query;
      if (query == undefined) throw new Error("query == undefined");
      query.pitchScale = pitchScale;
    },
    SET_AUDIO_INTONATION_SCALE(
      state,
      {
        audioKey,
        intonationScale,
      }: { audioKey: string; intonationScale: number }
    ) {
      const query = state.audioItems[audioKey].query;
      if (query == undefined) throw new Error("query == undefined");
      query.intonationScale = intonationScale;
    },
    SET_AUDIO_VOLUME_SCALE(
      state,
      { audioKey, volumeScale }: { audioKey: string; volumeScale: number }
    ) {
      const query = state.audioItems[audioKey].query;
      if (query == undefined) throw new Error("query == undefined");
      query.volumeScale = volumeScale;
    },
    SET_AUDIO_PRE_PHONEME_LENGTH(
      state,
      {
        audioKey,
        prePhonemeLength,
      }: { audioKey: string; prePhonemeLength: number }
    ) {
      const query = state.audioItems[audioKey].query;
      if (query == undefined) throw new Error("query == undefined");
      query.prePhonemeLength = prePhonemeLength;
    },
    SET_AUDIO_POST_PHONEME_LENGTH(
      state,
      {
        audioKey,
        postPhonemeLength,
      }: { audioKey: string; postPhonemeLength: number }
    ) {
      const query = state.audioItems[audioKey].query;
      if (query == undefined) throw new Error("query == undefined");
      query.postPhonemeLength = postPhonemeLength;
    },
    SET_AUDIO_PRESET: (
      draft,
      {
        audioKey,
        presetKey,
      }: { audioKey: string; presetKey: string | undefined }
    ) => {
      if (presetKey === undefined) {
        delete draft.audioItems[audioKey].presetKey;
      } else {
        draft.audioItems[audioKey].presetKey = presetKey;
      }
    },
    SET_AUDIO_QUERY(
      state,
      { audioKey, audioQuery }: { audioKey: string; audioQuery: AudioQuery }
    ) {
      state.audioItems[audioKey].query = audioQuery;
    },
    SET_AUDIO_STYLE_ID(
      state,
      { audioKey, styleId }: { audioKey: string; styleId: number }
    ) {
      state.audioItems[audioKey].styleId = styleId;
    },
    SET_ACCENT_PHRASES(
      state,
      {
        audioKey,
        accentPhrases,
      }: { audioKey: string; accentPhrases: AccentPhrase[] }
    ) {
      const query = state.audioItems[audioKey].query;
      if (query == undefined) throw new Error("query == undefined");
      query.accentPhrases = accentPhrases;
    },
    SET_SINGLE_ACCENT_PHRASE(
      state,
      {
        audioKey,
        accentPhraseIndex,
        accentPhrases,
      }: {
        audioKey: string;
        accentPhraseIndex: number;
        accentPhrases: AccentPhrase[];
      }
    ) {
      const query = state.audioItems[audioKey].query;
      if (query == undefined) throw new Error("query == undefined");
      query.accentPhrases.splice(accentPhraseIndex, 1, ...accentPhrases);
    },
    SET_AUDIO_MORA_DATA(
      state,
      {
        audioKey,
        accentPhraseIndex,
        moraIndex,
        data,
        type,
      }: {
        audioKey: string;
        accentPhraseIndex: number;
        moraIndex: number;
        data: number;
        type: MoraDataType;
      }
    ) {
      const query = state.audioItems[audioKey].query;
      if (query == undefined) throw new Error("query == undefined");
      switch (type) {
        case "pitch":
          query.accentPhrases[accentPhraseIndex].moras[moraIndex].pitch = data;
          break;
        case "consonant":
          query.accentPhrases[accentPhraseIndex].moras[
            moraIndex
          ].consonantLength = data;
          break;
        case "vowel":
          query.accentPhrases[accentPhraseIndex].moras[moraIndex].vowelLength =
            data;
          break;
        case "pause": {
          const pauseMora = query.accentPhrases[accentPhraseIndex].pauseMora;
          if (pauseMora !== undefined) {
            pauseMora.vowelLength = data;
          }
          break;
=======
      },
      INSERT_AUDIO_ITEMS(
        state,
        {
          prevAudioKey,
          audioKeyItemPairs,
        }: {
          audioKeyItemPairs: { audioItem: AudioItem; audioKey: string }[];
          prevAudioKey: string | undefined;
>>>>>>> ed585bc5
        }
      ) {
        const index =
          prevAudioKey !== undefined
            ? state.audioKeys.indexOf(prevAudioKey) + 1
            : state.audioKeys.length;
        const audioKeys = audioKeyItemPairs.map((pair) => pair.audioKey);
        state.audioKeys.splice(index, 0, ...audioKeys);
        for (const { audioKey, audioItem } of audioKeyItemPairs) {
          state.audioItems[audioKey] = audioItem;
          state.audioStates[audioKey] = {
            nowPlaying: false,
            nowGenerating: false,
          };
        }
      },
      REMOVE_AUDIO_ITEM(state, { audioKey }: { audioKey: string }) {
        state.audioKeys.splice(state.audioKeys.indexOf(audioKey), 1);
        delete state.audioItems[audioKey];
        delete state.audioStates[audioKey];
      },
      SET_AUDIO_TEXT(
        state,
        { audioKey, text }: { audioKey: string; text: string }
      ) {
        state.audioItems[audioKey].text = text;
      },
      SET_AUDIO_SPEED_SCALE(
        state,
        { audioKey, speedScale }: { audioKey: string; speedScale: number }
      ) {
        const query = state.audioItems[audioKey].query;
        if (query == undefined) throw new Error("query == undefined");
        query.speedScale = speedScale;
      },
      SET_AUDIO_PITCH_SCALE(
        state,
        { audioKey, pitchScale }: { audioKey: string; pitchScale: number }
      ) {
        const query = state.audioItems[audioKey].query;
        if (query == undefined) throw new Error("query == undefined");
        query.pitchScale = pitchScale;
      },
      SET_AUDIO_INTONATION_SCALE(
        state,
        {
          audioKey,
          intonationScale,
        }: { audioKey: string; intonationScale: number }
      ) {
        const query = state.audioItems[audioKey].query;
        if (query == undefined) throw new Error("query == undefined");
        query.intonationScale = intonationScale;
      },
      SET_AUDIO_VOLUME_SCALE(
        state,
        { audioKey, volumeScale }: { audioKey: string; volumeScale: number }
      ) {
        const query = state.audioItems[audioKey].query;
        if (query == undefined) throw new Error("query == undefined");
        query.volumeScale = volumeScale;
      },
      SET_AUDIO_PRE_PHONEME_LENGTH(
        state,
        {
          audioKey,
          prePhonemeLength,
        }: { audioKey: string; prePhonemeLength: number }
      ) {
        const query = state.audioItems[audioKey].query;
        if (query == undefined) throw new Error("query == undefined");
        query.prePhonemeLength = prePhonemeLength;
      },
      SET_AUDIO_POST_PHONEME_LENGTH(
        state,
        {
          audioKey,
          postPhonemeLength,
        }: { audioKey: string; postPhonemeLength: number }
      ) {
        const query = state.audioItems[audioKey].query;
        if (query == undefined) throw new Error("query == undefined");
        query.postPhonemeLength = postPhonemeLength;
      },
      SET_AUDIO_QUERY(
        state,
        { audioKey, audioQuery }: { audioKey: string; audioQuery: AudioQuery }
      ) {
        state.audioItems[audioKey].query = audioQuery;
      },
      SET_AUDIO_STYLE_ID(
        state,
        { audioKey, styleId }: { audioKey: string; styleId: number }
      ) {
        state.audioItems[audioKey].styleId = styleId;
      },
      SET_ACCENT_PHRASES(
        state,
        {
          audioKey,
          accentPhrases,
        }: { audioKey: string; accentPhrases: AccentPhrase[] }
      ) {
        const query = state.audioItems[audioKey].query;
        if (query == undefined) throw new Error("query == undefined");
        query.accentPhrases = accentPhrases;
      },
      SET_SINGLE_ACCENT_PHRASE(
        state,
        {
          audioKey,
          accentPhraseIndex,
          accentPhrases,
        }: {
          audioKey: string;
          accentPhraseIndex: number;
          accentPhrases: AccentPhrase[];
        }
      ) {
        const query = state.audioItems[audioKey].query;
        if (query == undefined) throw new Error("query == undefined");
        query.accentPhrases.splice(accentPhraseIndex, 1, ...accentPhrases);
      },
      SET_AUDIO_MORA_DATA(
        state,
        {
          audioKey,
          accentPhraseIndex,
          moraIndex,
          data,
          type,
        }: {
          audioKey: string;
          accentPhraseIndex: number;
          moraIndex: number;
          data: number;
          type: MoraDataType;
        }
      ) {
        const query = state.audioItems[audioKey].query;
        if (query == undefined) throw new Error("query == undefined");
        switch (type) {
          case "pitch":
            query.accentPhrases[accentPhraseIndex].moras[moraIndex].pitch =
              data;
            break;
          case "consonant":
            query.accentPhrases[accentPhraseIndex].moras[
              moraIndex
            ].consonantLength = data;
            break;
          case "vowel":
            query.accentPhrases[accentPhraseIndex].moras[
              moraIndex
            ].vowelLength = data;
            break;
          case "pause": {
            const pauseMora = query.accentPhrases[accentPhraseIndex].pauseMora;
            if (pauseMora !== undefined) {
              pauseMora.vowelLength = data;
            }
            break;
          }
          case "voicing": {
            query.accentPhrases[accentPhraseIndex].moras[moraIndex].pitch =
              data;
            if (data == 0) {
              query.accentPhrases[accentPhraseIndex].moras[moraIndex].vowel =
                query.accentPhrases[accentPhraseIndex].moras[
                  moraIndex
                ].vowel.toUpperCase();
            } else {
              query.accentPhrases[accentPhraseIndex].moras[moraIndex].vowel =
                query.accentPhrases[accentPhraseIndex].moras[
                  moraIndex
                ].vowel.toLowerCase();
            }
          }
        }
      },
    },

    actions: {
      START_WAITING_ENGINE: createUILockAction(
        async ({ rootState, state, commit }) => {
          let engineState = state.engineState;
          for (let i = 0; i < 100; i++) {
            engineState = state.engineState;
            if (engineState === "FAILED_STARTING") {
              break;
            }

            try {
              await _engineFactory
                .instance(rootState.engineHost)
                .versionVersionGet();
            } catch {
              await new Promise((resolve) => setTimeout(resolve, 1000));
              window.electron.logInfo("waiting engine...");
              continue;
            }
            engineState = "READY";
            commit("SET_ENGINE_STATE", { engineState });
            break;
          }

          if (engineState !== "READY") {
            commit("SET_ENGINE_STATE", { engineState: "FAILED_STARTING" });
          }
        }
      ),
      LOAD_CHARACTER: createUILockAction(async ({ commit }) => {
        const characterInfos = await window.electron.getCharacterInfos();

        commit("SET_CHARACTER_INFOS", { characterInfos });
      }),
      GENERATE_AUDIO_KEY() {
        const audioKey = uuidv4();
        audioElements[audioKey] = new Audio();
        return audioKey;
      },
      REMOVE_ALL_AUDIO_ITEM({ commit, state }) {
        for (const audioKey of [...state.audioKeys]) {
          commit("REMOVE_AUDIO_ITEM", { audioKey });
        }
      },
      async GENERATE_AUDIO_ITEM(
        { state, getters, dispatch },
        payload: { text?: string; styleId?: number; baseAudioItem?: AudioItem }
      ) {
        //引数にbaseAudioItemが与えられた場合、baseAudioItemから話速等のパラメータを引き継いだAudioItemを返す
        //baseAudioItem.queryのうち、accentPhrasesとkanaは基本設定パラメータではないので引き継がない
        //baseAudioItemのうち、textとstyleIdは別途与えられるので引き継がない
        if (state.defaultStyleIds == undefined)
          throw new Error("state.defaultStyleIds == undefined");
        if (state.characterInfos == undefined)
          throw new Error("state.characterInfos == undefined");
        const characterInfos = state.characterInfos;

        const text = payload.text ?? "";
        const styleId =
          payload.styleId ??
          state.defaultStyleIds[
            state.defaultStyleIds.findIndex(
              (x) => x.speakerUuid === characterInfos[0].metas.speakerUuid
            )
          ].defaultStyleId;
        const baseAudioItem = payload.baseAudioItem;
        const query = getters.IS_ENGINE_READY
          ? await dispatch("FETCH_AUDIO_QUERY", {
              text,
              styleId,
            }).catch(() => undefined)
          : undefined;

        const audioItem: AudioItem = {
          text,
          styleId,
        };
        if (query != undefined) {
          audioItem.query = query;
        }
        if (baseAudioItem && baseAudioItem.query && audioItem.query) {
          //引数にbaseAudioItemがある場合、話速等のパラメータを引き継いだAudioItemを返す
          //baseAudioItem.queryが未設定の場合は引き継がない(起動直後等？)
          audioItem.query.speedScale = baseAudioItem.query.speedScale;
          audioItem.query.pitchScale = baseAudioItem.query.pitchScale;
          audioItem.query.intonationScale = baseAudioItem.query.intonationScale;
          audioItem.query.volumeScale = baseAudioItem.query.volumeScale;
          audioItem.query.prePhonemeLength =
            baseAudioItem.query.prePhonemeLength;
          audioItem.query.postPhonemeLength =
            baseAudioItem.query.postPhonemeLength;
          audioItem.query.outputSamplingRate =
            baseAudioItem.query.outputSamplingRate;
          audioItem.query.outputStereo = baseAudioItem.query.outputStereo;
        }
        return audioItem;
      },
      async REGISTER_AUDIO_ITEM(
        { dispatch, commit },
        {
          audioItem,
          prevAudioKey,
        }: { audioItem: AudioItem; prevAudioKey?: string }
      ) {
        const audioKey = await dispatch("GENERATE_AUDIO_KEY");
        commit("INSERT_AUDIO_ITEM", { audioItem, audioKey, prevAudioKey });
        return audioKey;
      },
      SET_ACTIVE_AUDIO_KEY({ commit }, { audioKey }: { audioKey?: string }) {
        commit("SET_ACTIVE_AUDIO_KEY", { audioKey });
      },
      async GET_AUDIO_CACHE({ state }, { audioKey }: { audioKey: string }) {
        const audioItem = state.audioItems[audioKey];
        const id = await generateUniqueId(audioItem);

        if (Object.prototype.hasOwnProperty.call(audioBlobCache, id)) {
          return audioBlobCache[id];
        } else {
          return null;
        }
      },
      SET_AUDIO_QUERY(
        { commit },
        payload: { audioKey: string; audioQuery: AudioQuery }
      ) {
        commit("SET_AUDIO_QUERY", payload);
      },
      FETCH_ACCENT_PHRASES(
        { rootState },
        {
          text,
          styleId,
          isKana,
        }: { text: string; styleId: number; isKana?: boolean }
      ) {
        return _engineFactory
          .instance(rootState.engineHost)
          .accentPhrasesAccentPhrasesPost({
            text,
            speaker: styleId,
            isKana,
          })
          .catch((error) => {
            window.electron.logError(
              error,
              `Failed to fetch AccentPhrases for the text "${text}".`
            );
            throw error;
          });
      },
      FETCH_MORA_DATA(
        { rootState },
        {
          accentPhrases,
          styleId,
        }: { accentPhrases: AccentPhrase[]; styleId: number }
      ) {
        return _engineFactory
          .instance(rootState.engineHost)
          .moraDataMoraDataPost({
            accentPhrase: accentPhrases,
            speaker: styleId,
          })
          .catch((error) => {
            window.electron.logError(
              error,
              `Failed to fetch MoraData for the accentPhrases "${JSON.stringify(
                accentPhrases
              )}".`
            );
            throw error;
          });
      },
      async FETCH_AND_COPY_MORA_DATA(
        { dispatch },
        {
          accentPhrases,
          styleId,
          copyIndexes,
        }: {
          accentPhrases: AccentPhrase[];
          styleId: number;
          copyIndexes: number[];
        }
      ) {
        const fetchedAccentPhrases: AccentPhrase[] = await dispatch(
          "FETCH_MORA_DATA",
          {
            accentPhrases,
            styleId,
          }
        );
        for (const index of copyIndexes) {
          accentPhrases[index] = fetchedAccentPhrases[index];
        }
        return accentPhrases;
      },
      FETCH_AUDIO_QUERY(
        { rootState },
        { text, styleId }: { text: string; styleId: number }
      ) {
        return _engineFactory
          .instance(rootState.engineHost)
          .audioQueryAudioQueryPost({
            text,
            speaker: styleId,
          })
          .catch((error) => {
            window.electron.logError(
              error,
              `Failed to fetch AudioQuery for the text "${text}".`
            );
            throw error;
          });
      },
      GENERATE_AUDIO: createUILockAction(
        async ({ rootState, state }, { audioKey }: { audioKey: string }) => {
          const audioItem: AudioItem = JSON.parse(
            JSON.stringify(state.audioItems[audioKey])
          );
          const audioQuery = audioItem.query;
          const speaker = audioItem.styleId;
          if (audioQuery == undefined || speaker == undefined) {
            return null;
          }

          audioQuery.outputSamplingRate =
            state.savingSetting.outputSamplingRate;
          audioQuery.outputStereo = state.savingSetting.outputStereo;

          const id = await generateUniqueId(audioItem);

          return _engineFactory
            .instance(rootState.engineHost)
            .synthesisSynthesisPost({
              audioQuery,
              speaker,
            })
            .then(async (blob) => {
              audioBlobCache[id] = blob;
              return blob;
            })
            .catch((e) => {
              window.electron.logError(e);
              return null;
            });
        }
      ),
      GENERATE_AND_SAVE_AUDIO: createUILockAction(
        async (
          { state, dispatch },
          {
            audioKey,
            filePath,
            encoding,
          }: {
            audioKey: string;
            filePath?: string;
            encoding?: EncodingType;
          }
        ): Promise<SaveResultObject> => {
          if (state.savingSetting.fixedExportEnabled) {
            filePath = path.join(
              state.savingSetting.fixedExportDir,
              buildFileName(state, audioKey)
            );
          } else {
            filePath ??= await window.electron.showAudioSaveDialog({
              title: "音声を保存",
              defaultPath: buildFileName(state, audioKey),
            });
          }

          if (!filePath) {
            return { result: "CANCELED", path: "" };
          }

          if (state.savingSetting.avoidOverwrite) {
            let tail = 1;
            const name = filePath.slice(0, filePath.length - 4);
            while (await dispatch("CHECK_FILE_EXISTS", { file: filePath })) {
              filePath = name + "[" + tail.toString() + "]" + ".wav";
              tail += 1;
            }
          }

          let blob = await dispatch("GET_AUDIO_CACHE", { audioKey });
          if (!blob) {
            blob = await dispatch("GENERATE_AUDIO", { audioKey });
            if (!blob) {
              return { result: "ENGINE_ERROR", path: filePath };
            }
          }

          try {
            window.electron.writeFile({
              filePath,
              buffer: await blob.arrayBuffer(),
            });
          } catch (e) {
            window.electron.logError(e);

            return { result: "WRITE_ERROR", path: filePath };
          }

          if (state.savingSetting.exportLab) {
            const query = state.audioItems[audioKey].query;
            if (query == undefined)
              return { result: "WRITE_ERROR", path: filePath };
            const speedScale = query.speedScale;

            let labString = "";
            let timestamp = 0;

            labString += timestamp.toFixed() + " ";
            timestamp += (query.prePhonemeLength * 10000000) / speedScale;
            labString += timestamp.toFixed() + " ";
            labString += "pau" + "\n";

            query.accentPhrases.forEach((accentPhrase) => {
              accentPhrase.moras.forEach((mora) => {
                if (
                  mora.consonantLength !== undefined &&
                  mora.consonant !== undefined
                ) {
                  labString += timestamp.toFixed() + " ";
                  timestamp += (mora.consonantLength * 10000000) / speedScale;
                  labString += timestamp.toFixed() + " ";
                  labString += mora.consonant + "\n";
                }
                labString += timestamp.toFixed() + " ";
                timestamp += (mora.vowelLength * 10000000) / speedScale;
                labString += timestamp.toFixed() + " ";
                if (mora.vowel != "N") {
                  labString += mora.vowel.toLowerCase() + "\n";
                } else {
                  labString += mora.vowel + "\n";
                }
              });
              if (accentPhrase.pauseMora !== undefined) {
                labString += timestamp.toFixed() + " ";
                timestamp +=
                  (accentPhrase.pauseMora.vowelLength * 10000000) / speedScale;
                labString += timestamp.toFixed() + " ";
                labString += accentPhrase.pauseMora.vowel + "\n";
              }
            });

            labString += timestamp.toFixed() + " ";
            timestamp += (query.postPhonemeLength * 10000000) / speedScale;
            labString += timestamp.toFixed() + " ";
            labString += "pau" + "\n";

            const bom = new Uint8Array([0xef, 0xbb, 0xbf]);
            const labBlob = new Blob([bom, labString], {
              type: "text/plain;charset=UTF-8",
            });

            try {
              window.electron.writeFile({
                filePath: filePath.replace(/\.wav$/, ".lab"),
                buffer: await labBlob.arrayBuffer(),
              });
            } catch (e) {
              window.electron.logError(e);

              return { result: "WRITE_ERROR", path: filePath };
            }
          }

          if (state.savingSetting.exportText) {
            const textBlob = ((): Blob => {
              if (!encoding || encoding === "UTF-8") {
                const bom = new Uint8Array([0xef, 0xbb, 0xbf]);
                return new Blob([bom, state.audioItems[audioKey].text], {
                  type: "text/plain;charset=UTF-8",
                });
              }
              const sjisArray = Encoding.convert(
                Encoding.stringToCode(state.audioItems[audioKey].text),
                { to: "SJIS", type: "arraybuffer" }
              );
              return new Blob([new Uint8Array(sjisArray)], {
                type: "text/plain;charset=Shift_JIS",
              });
            })();

            try {
              window.electron.writeFile({
                filePath: filePath.replace(/\.wav$/, ".txt"),
                buffer: await textBlob.arrayBuffer(),
              });
            } catch (e) {
              window.electron.logError(e);

              return { result: "WRITE_ERROR", path: filePath };
            }
          }

          return { result: "SUCCESS", path: filePath };
        }
      ),
      GENERATE_AND_SAVE_ALL_AUDIO: createUILockAction(
        async (
          { state, dispatch },
          { dirPath, encoding }: { dirPath?: string; encoding?: EncodingType }
        ) => {
          if (state.savingSetting.fixedExportEnabled) {
            dirPath = state.savingSetting.fixedExportDir;
          } else {
            dirPath ??= await window.electron.showOpenDirectoryDialog({
              title: "音声を全て保存",
            });
          }
          if (dirPath) {
            const _dirPath = dirPath;
            const promises = state.audioKeys.map((audioKey) => {
              const name = buildFileName(state, audioKey);
              return dispatch("GENERATE_AND_SAVE_AUDIO", {
                audioKey,
                filePath: path.join(_dirPath, name),
                encoding,
              });
            });
            return Promise.all(promises);
          }
        }
      ),
      PLAY_AUDIO: createUILockAction(
        async ({ commit, dispatch }, { audioKey }: { audioKey: string }) => {
          const audioElem = audioElements[audioKey];
          audioElem.pause();

          // 音声用意
          let blob = await dispatch("GET_AUDIO_CACHE", { audioKey });
          if (!blob) {
            commit("SET_AUDIO_NOW_GENERATING", {
              audioKey,
              nowGenerating: true,
            });
            blob = await dispatch("GENERATE_AUDIO", { audioKey });
            commit("SET_AUDIO_NOW_GENERATING", {
              audioKey,
              nowGenerating: false,
            });
            if (!blob) {
              throw new Error();
            }
          }
          audioElem.src = URL.createObjectURL(blob);

          // 再生終了時にresolveされるPromiseを返す
          const played = async () => {
            commit("SET_AUDIO_NOW_PLAYING", { audioKey, nowPlaying: true });
          };
          audioElem.addEventListener("play", played);

          let paused: () => void;
          const audioPlayPromise = new Promise<boolean>((resolve) => {
            paused = () => {
              resolve(audioElem.ended);
            };
            audioElem.addEventListener("pause", paused);
          }).finally(async () => {
            audioElem.removeEventListener("play", played);
            audioElem.removeEventListener("pause", paused);
            commit("SET_AUDIO_NOW_PLAYING", { audioKey, nowPlaying: false });
          });

          audioElem.play();
          return audioPlayPromise;
        }
      ),
      STOP_AUDIO(_, { audioKey }: { audioKey: string }) {
        const audioElem = audioElements[audioKey];
        audioElem.pause();
      },
      PLAY_CONTINUOUSLY_AUDIO: createUILockAction(
        async ({ state, commit, dispatch }) => {
          const currentAudioKey = state._activeAudioKey;

          let index = 0;
          if (currentAudioKey !== undefined) {
            index = state.audioKeys.findIndex((v) => v === currentAudioKey);
          }

          commit("SET_NOW_PLAYING_CONTINUOUSLY", { nowPlaying: true });
          try {
            for (let i = index; i < state.audioKeys.length; ++i) {
              const audioKey = state.audioKeys[i];
              commit("SET_ACTIVE_AUDIO_KEY", { audioKey });
              const isEnded = await dispatch("PLAY_AUDIO", { audioKey });
              if (!isEnded) {
                break;
              }
            }
          } finally {
            commit("SET_ACTIVE_AUDIO_KEY", { audioKey: currentAudioKey });
            commit("SET_NOW_PLAYING_CONTINUOUSLY", { nowPlaying: false });
          }
        }
      ),
      STOP_CONTINUOUSLY_AUDIO({ state, dispatch }) {
        for (const audioKey of state.audioKeys) {
          if (state.audioStates[audioKey].nowPlaying) {
            dispatch("STOP_AUDIO", { audioKey });
          }
        }
      },
      OPEN_TEXT_EDIT_CONTEXT_MENU() {
        window.electron.openTextEditContextMenu();
      },
      DETECTED_ENGINE_ERROR({ state, commit }) {
        switch (state.engineState) {
          case "STARTING":
            commit("SET_ENGINE_STATE", { engineState: "FAILED_STARTING" });
            break;
          case "READY":
            commit("SET_ENGINE_STATE", { engineState: "ERROR" });
            break;
          default:
            commit("SET_ENGINE_STATE", { engineState: "ERROR" });
        }
      },
      async RESTART_ENGINE({ dispatch, commit }) {
        await commit("SET_ENGINE_STATE", { engineState: "STARTING" });
        window.electron
          .restartEngine()
          .then(() => dispatch("START_WAITING_ENGINE"))
          .catch(() => dispatch("DETECTED_ENGINE_ERROR"));
      },
      CHECK_FILE_EXISTS(_, { file }: { file: string }) {
        return window.electron.checkFileExists(file);
      },
    },
  };

  return audioStore;
};

export const audioStore = audioStoreCreator(OpenAPIEngineConnectorFactory);

export const audioCommandStoreState: AudioCommandStoreState = {};

export const audioCommandStore: VoiceVoxStoreOptions<
  AudioCommandGetters,
  AudioCommandActions,
  AudioCommandMutations
> = {
  getters: {},
  actions: {
    async COMMAND_REGISTER_AUDIO_ITEM(
      { dispatch, commit },
      {
        audioItem,
        prevAudioKey,
      }: {
        audioItem: AudioItem;
        prevAudioKey: string | undefined;
      }
    ) {
      const audioKey = await dispatch("GENERATE_AUDIO_KEY");
      commit("COMMAND_REGISTER_AUDIO_ITEM", {
        audioItem,
        audioKey,
        prevAudioKey,
      });
      return audioKey;
    },
    COMMAND_REMOVE_AUDIO_ITEM({ commit }, payload: { audioKey: string }) {
      commit("COMMAND_REMOVE_AUDIO_ITEM", payload);
    },
    async COMMAND_CHANGE_AUDIO_TEXT(
      { state, commit, dispatch },
      { audioKey, text }: { audioKey: string; text: string }
    ) {
      const styleId = state.audioItems[audioKey].styleId;
      if (styleId == undefined) throw new Error("styleId != undefined");
      const query: AudioQuery | undefined = state.audioItems[audioKey].query;
      try {
        if (query !== undefined) {
          const accentPhrases: AccentPhrase[] = await dispatch(
            "FETCH_ACCENT_PHRASES",
            {
              text,
              styleId,
            }
          );
          commit("COMMAND_CHANGE_AUDIO_TEXT", {
            audioKey,
            text,
            update: "AccentPhrases",
            accentPhrases,
          });
        } else {
          const newAudioQuery = await dispatch("FETCH_AUDIO_QUERY", {
            text,
            styleId,
          });
          commit("COMMAND_CHANGE_AUDIO_TEXT", {
            audioKey,
            text,
            update: "AudioQuery",
            query: newAudioQuery,
          });
        }
      } catch (error) {
        commit("COMMAND_CHANGE_AUDIO_TEXT", {
          audioKey,
          text,
          update: "Text",
        });
        throw error;
      }
    },
    async COMMAND_CHANGE_STYLE_ID(
      { state, dispatch, commit },
      { audioKey, styleId }: { audioKey: string; styleId: number }
    ) {
      const query = state.audioItems[audioKey].query;
      try {
        if (query !== undefined) {
          const accentPhrases = query.accentPhrases;
          const newAccentPhrases: AccentPhrase[] = await dispatch(
            "FETCH_MORA_DATA",
            {
              accentPhrases,
              styleId,
            }
          );
          commit("COMMAND_CHANGE_STYLE_ID", {
            styleId,
            audioKey: audioKey,
            update: "AccentPhrases",
            accentPhrases: newAccentPhrases,
          });
        } else {
          const text = state.audioItems[audioKey].text;
          const query: AudioQuery = await dispatch("FETCH_AUDIO_QUERY", {
            text: text,
            styleId,
          });
          commit("COMMAND_CHANGE_STYLE_ID", {
            styleId,
            audioKey,
            update: "AudioQuery",
            query,
          });
        }
      } catch (error) {
        commit("COMMAND_CHANGE_STYLE_ID", {
          styleId,
          audioKey,
          update: "StyleId",
        });
        throw error;
      }
    },
    async COMMAND_CHANGE_ACCENT(
      { state, dispatch, commit },
      {
        audioKey,
        accentPhraseIndex,
        accent,
      }: {
        audioKey: string;
        accentPhraseIndex: number;
        accent: number;
      }
    ) {
      const query = state.audioItems[audioKey].query;
      if (query !== undefined) {
        const newAccentPhrases: AccentPhrase[] = JSON.parse(
          JSON.stringify(query.accentPhrases)
        );
        newAccentPhrases[accentPhraseIndex].accent = accent;

        try {
          const styleId = state.audioItems[audioKey].styleId;
          if (styleId == undefined) throw new Error("styleId != undefined");
          const resultAccentPhrases: AccentPhrase[] = await dispatch(
            "FETCH_AND_COPY_MORA_DATA",
            {
              accentPhrases: newAccentPhrases,
              styleId,
              copyIndexes: [accentPhraseIndex],
            }
          );

          commit("COMMAND_CHANGE_ACCENT", {
            audioKey,
            accentPhrases: resultAccentPhrases,
          });
        } catch (error) {
          commit("COMMAND_CHANGE_ACCENT", {
            audioKey,
            accentPhrases: newAccentPhrases,
          });
          throw error;
        }
      }
    },
    async COMMAND_CHANGE_ACCENT_PHRASE_SPLIT(
      { state, dispatch, commit },
      payload: {
        audioKey: string;
        accentPhraseIndex: number;
      } & (
        | {
            isPause: false;
            moraIndex: number;
          }
        | {
            isPause: true;
          }
      )
    ) {
      const { audioKey, accentPhraseIndex } = payload;
      const query: AudioQuery | undefined = state.audioItems[audioKey].query;
      const styleId = state.audioItems[audioKey].styleId;
      if (styleId == undefined) throw new Error("styleId != undefined");
      if (query === undefined) {
        throw Error(
          "`COMMAND_CHANGE_ACCENT_PHRASE_SPLIT` should not be called if the query does not exist."
        );
      }
      const newAccentPhrases: AccentPhrase[] = JSON.parse(
        JSON.stringify(query.accentPhrases)
      );
      const changeIndexes = [accentPhraseIndex];
      // toggleAccentPhrase to newAccentPhrases and recored changeIndexes
      {
        const mergeAccent = (
          accentPhrases: AccentPhrase[],
          accentPhraseIndex: number
        ) => {
          const newAccentPhrase: AccentPhrase = {
            moras: [
              ...accentPhrases[accentPhraseIndex].moras,
              ...accentPhrases[accentPhraseIndex + 1].moras,
            ],
            accent: accentPhrases[accentPhraseIndex].accent,
            pauseMora: accentPhrases[accentPhraseIndex + 1].pauseMora,
          };
          accentPhrases.splice(accentPhraseIndex, 2, newAccentPhrase);
        };
        const splitAccent = (
          accentPhrases: AccentPhrase[],
          accentPhraseIndex: number,
          moraIndex: number
        ) => {
          const newAccentPhrase1: AccentPhrase = {
            moras: accentPhrases[accentPhraseIndex].moras.slice(
              0,
              moraIndex + 1
            ),
            accent:
              accentPhrases[accentPhraseIndex].accent > moraIndex
                ? moraIndex + 1
                : accentPhrases[accentPhraseIndex].accent,
            pauseMora: undefined,
          };
          const newAccentPhrase2: AccentPhrase = {
            moras: accentPhrases[accentPhraseIndex].moras.slice(moraIndex + 1),
            accent:
              accentPhrases[accentPhraseIndex].accent > moraIndex + 1
                ? accentPhrases[accentPhraseIndex].accent - moraIndex - 1
                : 1,
            pauseMora: accentPhrases[accentPhraseIndex].pauseMora,
          };
          accentPhrases.splice(
            accentPhraseIndex,
            1,
            newAccentPhrase1,
            newAccentPhrase2
          );
        };

        if (payload.isPause) {
          mergeAccent(newAccentPhrases, accentPhraseIndex);
        } else {
          const moraIndex: number = payload.moraIndex;
          if (
            moraIndex ===
            newAccentPhrases[accentPhraseIndex].moras.length - 1
          ) {
            mergeAccent(newAccentPhrases, accentPhraseIndex);
          } else {
            splitAccent(newAccentPhrases, accentPhraseIndex, moraIndex);
            changeIndexes.push(accentPhraseIndex + 1);
          }
        }
      }

      try {
        const resultAccentPhrases: AccentPhrase[] = await dispatch(
          "FETCH_AND_COPY_MORA_DATA",
          {
            accentPhrases: newAccentPhrases,
            styleId,
            copyIndexes: changeIndexes,
          }
        );
        commit("COMMAND_CHANGE_ACCENT_PHRASE_SPLIT", {
          audioKey,
          accentPhrases: resultAccentPhrases,
        });
      } catch (error) {
        commit("COMMAND_CHANGE_ACCENT_PHRASE_SPLIT", {
          audioKey,
          accentPhrases: newAccentPhrases,
        });
        throw error;
      }
    },
    async COMMAND_CHANGE_SINGLE_ACCENT_PHRASE(
      { state, dispatch, commit },
      {
        audioKey,
        newPronunciation,
        accentPhraseIndex,
        popUntilPause,
      }: {
        audioKey: string;
        newPronunciation: string;
        accentPhraseIndex: number;
        popUntilPause: boolean;
      }
    ) {
      const styleId = state.audioItems[audioKey].styleId;
      if (styleId == undefined) throw new Error("styleId != undefined");

      let newAccentPhrasesSegment: AccentPhrase[] | undefined = undefined;

      // ひらがな(U+3041~U+3094)とカタカナ(U+30A1~U+30F4)と全角長音(U+30FC)のみで構成される場合、
      // 「読み仮名」としてこれを処理する
      const kanaRegex = /^[\u3041-\u3094\u30A1-\u30F4\u30FC]+$/;
      if (kanaRegex.test(newPronunciation)) {
        // ひらがなが混ざっている場合はカタカナに変換
        const katakana = newPronunciation.replace(/[\u3041-\u3094]/g, (s) => {
          return String.fromCharCode(s.charCodeAt(0) + 0x60);
        });
        // 長音を適切な音に変換
        const pureKatakana = katakana
          .replace(/(?<=[アカサタナハマヤラワャァガザダバパ]ー*)ー/g, "ア")
          .replace(/(?<=[イキシチニヒミリィギジヂビピ]ー*)ー/g, "イ")
          .replace(/(?<=[ウクスツヌフムユルュゥヴグズヅブプ]ー*)ー/g, "ウ")
          .replace(/(?<=[エケセテネヘメレェゲゼデベペ]ー*)ー/g, "エ")
          .replace(/(?<=[オコソトノホモヨロヲョォゴゾドボポ]ー*)ー/g, "オ")
          .replace(/(?<=[ン]ー*)ー/g, "ン")
          .replace(/(?<=[ッ]ー*)ー/g, "ッ");

        // アクセントを末尾につけaccent phraseの生成をリクエスト
        // 判別できない読み仮名が混じっていた場合400エラーが帰るのでfallback
        newAccentPhrasesSegment = await dispatch("FETCH_ACCENT_PHRASES", {
          text: pureKatakana + "'",
          styleId,
          isKana: true,
        }).catch(
          // fallback
          () =>
            dispatch("FETCH_ACCENT_PHRASES", {
              text: newPronunciation,
              styleId,
              isKana: false,
            })
        );
      } else {
        newAccentPhrasesSegment = await dispatch("FETCH_ACCENT_PHRASES", {
          text: newPronunciation,
          styleId,
        });
      }

      if (popUntilPause) {
        while (
          newAccentPhrasesSegment[newAccentPhrasesSegment.length - 1]
            .pauseMora === undefined
        ) {
          newAccentPhrasesSegment.pop();
        }
      }

      const query = state.audioItems[audioKey].query;
      if (query == undefined) throw new Error("query == undefined");

      const originAccentPhrases = query.accentPhrases;

      // https://github.com/Hiroshiba/voicevox/issues/248
      // newAccentPhrasesSegmentは1つの文章として合成されているためMoraDataが不自然になる。
      // MoraDataを正しく計算する為MoraDataだけを文章全体で再計算する。
      const newAccentPhrases = [
        ...originAccentPhrases.slice(0, accentPhraseIndex),
        ...newAccentPhrasesSegment,
        ...originAccentPhrases.slice(accentPhraseIndex + 1),
      ];
      const copyIndexes = newAccentPhrasesSegment.map(
        (_, i) => accentPhraseIndex + i
      );

      try {
        const resultAccentPhrases: AccentPhrase[] = await dispatch(
          "FETCH_AND_COPY_MORA_DATA",
          {
            accentPhrases: newAccentPhrases,
            styleId,
            copyIndexes,
          }
        );
        commit("COMMAND_CHANGE_SINGLE_ACCENT_PHRASE", {
          audioKey,
          accentPhrases: resultAccentPhrases,
        });
      } catch (error) {
        commit("COMMAND_CHANGE_SINGLE_ACCENT_PHRASE", {
          audioKey,
          accentPhrases: newAccentPhrases,
        });
      }
    },
    COMMAND_SET_AUDIO_MORA_DATA(
      { commit },
      payload: {
        audioKey: string;
        accentPhraseIndex: number;
        moraIndex: number;
        data: number;
        type: MoraDataType;
      }
    ) {
      commit("COMMAND_SET_AUDIO_MORA_DATA", payload);
    },
    COMMAND_SET_AUDIO_SPEED_SCALE(
      { commit },
      payload: { audioKey: string; speedScale: number }
    ) {
      commit("COMMAND_SET_AUDIO_SPEED_SCALE", payload);
    },
    COMMAND_SET_AUDIO_PITCH_SCALE(
      { commit },
      payload: { audioKey: string; pitchScale: number }
    ) {
      commit("COMMAND_SET_AUDIO_PITCH_SCALE", payload);
    },
    COMMAND_SET_AUDIO_INTONATION_SCALE(
      { commit },
      payload: { audioKey: string; intonationScale: number }
    ) {
      commit("COMMAND_SET_AUDIO_INTONATION_SCALE", payload);
    },
    COMMAND_SET_AUDIO_VOLUME_SCALE(
      { commit },
      payload: { audioKey: string; volumeScale: number }
    ) {
      commit("COMMAND_SET_AUDIO_VOLUME_SCALE", payload);
    },
    COMMAND_SET_AUDIO_PRE_PHONEME_LENGTH(
      { commit },
      payload: { audioKey: string; prePhonemeLength: number }
    ) {
      commit("COMMAND_SET_AUDIO_PRE_PHONEME_LENGTH", payload);
    },
    COMMAND_SET_AUDIO_POST_PHONEME_LENGTH(
      { commit },
      payload: { audioKey: string; postPhonemeLength: number }
    ) {
      commit("COMMAND_SET_AUDIO_POST_PHONEME_LENGTH", payload);
    },
    COMMAND_SET_AUDIO_PRESET: (
      { commit, state },
      {
        audioKey,
        presetKey,
      }: {
        audioKey: string;
        presetKey: string | undefined;
      }
    ) => {
      if (presetKey === undefined) {
        commit("COMMAND_SET_AUDIO_PRESET", { audioKey, presetKey });
      } else {
        if (
          state.presetItems[presetKey] === undefined ||
          !state.presetKeys[state.audioItems[audioKey].styleId!].includes(
            presetKey
          )
        ) {
          window.electron.logError(`No exist preset ${presetKey}`);
          return;
        }
        commit("COMMAND_SET_AUDIO_PRESET", {
          audioKey,
          presetKey,
          preset: state.presetItems[presetKey],
        });
      }
    },
    COMMAND_IMPORT_FROM_FILE: createUILockAction(
      async (
        { state, commit, dispatch },
        { filePath }: { filePath?: string }
      ) => {
        if (!filePath) {
          filePath = await window.electron.showImportFileDialog({
            title: "セリフ読み込み",
          });
          if (!filePath) return;
        }
        let body = new TextDecoder("utf-8").decode(
          await window.electron.readFile({ filePath })
        );
        if (body.indexOf("\ufffd") > -1) {
          body = new TextDecoder("shift-jis").decode(
            await window.electron.readFile({ filePath })
          );
        }
        const audioItems: AudioItem[] = [];
        let baseAudioItem: AudioItem | undefined = undefined;
        if (state.inheritAudioInfo) {
          baseAudioItem = state._activeAudioKey
            ? state.audioItems[state._activeAudioKey]
            : undefined;
        }

        for (const { text, styleId } of parseTextFile(
          body,
          state.characterInfos
        )) {
          //パラメータ引き継ぎがONの場合は話速等のパラメータを引き継いでテキスト欄を作成する
          //パラメータ引き継ぎがOFFの場合、baseAudioItemがundefinedになっているのでパラメータ引き継ぎは行われない
          audioItems.push(
            await dispatch("GENERATE_AUDIO_ITEM", {
              text,
              styleId,
              baseAudioItem,
            })
          );
        }
        const audioKeys: string[] = await Promise.all(
          audioItems.map(() => dispatch("GENERATE_AUDIO_KEY"))
        );
        const audioKeyItemPairs = audioItems.map((audioItem, index) => ({
          audioItem,
          audioKey: audioKeys[index],
        }));
        commit("COMMAND_IMPORT_FROM_FILE", {
          audioKeyItemPairs,
        });
        return audioKeys;
      }
    ),
    COMMAND_PUT_TEXTS: createUILockAction(
      async (
        { state, commit, dispatch },
        {
          prevAudioKey,
          texts,
          styleId,
        }: {
          prevAudioKey: string;
          texts: string[];
          styleId: number;
        }
      ) => {
        const audioKeyItemPairs: { audioKey: string; audioItem: AudioItem }[] =
          [];
        let baseAudioItem: AudioItem | undefined = undefined;
        if (state.inheritAudioInfo) {
          baseAudioItem = state._activeAudioKey
            ? state.audioItems[state._activeAudioKey]
            : undefined;
        }
        for (const text of texts.filter((value) => value != "")) {
          const audioKey: string = await dispatch("GENERATE_AUDIO_KEY");
          //パラメータ引き継ぎがONの場合は話速等のパラメータを引き継いでテキスト欄を作成する
          //パラメータ引き継ぎがOFFの場合、baseAudioItemがundefinedになっているのでパラメータ引き継ぎは行われない
          const audioItem = await dispatch("GENERATE_AUDIO_ITEM", {
            text,
            styleId,
            baseAudioItem,
          });

          audioKeyItemPairs.push({
            audioKey,
            audioItem,
          });
        }
        const audioKeys = audioKeyItemPairs.map((value) => value.audioKey);
        commit("COMMAND_PUT_TEXTS", {
          prevAudioKey,
          audioKeyItemPairs,
        });
        return audioKeys;
      }
    ),
  },
  mutations: commandMutationsCreator({
    COMMAND_REGISTER_AUDIO_ITEM(
      draft,
      payload: {
        audioItem: AudioItem;
        audioKey: string;
        prevAudioKey: string | undefined;
      }
    ) {
      audioStore.mutations.INSERT_AUDIO_ITEM(draft, payload);
    },
    COMMAND_REMOVE_AUDIO_ITEM(draft, payload: { audioKey: string }) {
      audioStore.mutations.REMOVE_AUDIO_ITEM(draft, payload);
    },
    COMMAND_CHANGE_AUDIO_TEXT(
      draft,
      payload: { audioKey: string; text: string } & (
        | {
            update: "Text";
          }
        | {
            update: "AccentPhrases";
            accentPhrases: AccentPhrase[];
          }
        | {
            update: "AudioQuery";
            query: AudioQuery;
          }
      )
    ) {
      audioStore.mutations.SET_AUDIO_TEXT(draft, {
        audioKey: payload.audioKey,
        text: payload.text,
      });
      if (payload.update == "AccentPhrases") {
        audioStore.mutations.SET_ACCENT_PHRASES(draft, {
          audioKey: payload.audioKey,
          accentPhrases: payload.accentPhrases,
        });
      } else if (payload.update == "AudioQuery") {
        audioStore.mutations.SET_AUDIO_QUERY(draft, {
          audioKey: payload.audioKey,
          audioQuery: payload.query,
        });
      }
    },
    COMMAND_CHANGE_STYLE_ID(
      draft,
      payload: { styleId: number; audioKey: string } & (
        | {
            update: "StyleId";
          }
        | {
            update: "AccentPhrases";
            accentPhrases: AccentPhrase[];
          }
        | {
            update: "AudioQuery";
            query: AudioQuery;
          }
      )
    ) {
      audioStore.mutations.SET_AUDIO_STYLE_ID(draft, {
        audioKey: payload.audioKey,
        styleId: payload.styleId,
      });
      if (payload.update == "AccentPhrases") {
        audioStore.mutations.SET_ACCENT_PHRASES(draft, {
          audioKey: payload.audioKey,
          accentPhrases: payload.accentPhrases,
        });
      } else if (payload.update == "AudioQuery") {
        audioStore.mutations.SET_AUDIO_QUERY(draft, {
          audioKey: payload.audioKey,
          audioQuery: payload.query,
        });
      }
    },
    COMMAND_CHANGE_ACCENT(
      draft,
      {
        audioKey,
        accentPhrases,
      }: {
        audioKey: string;
        accentPhrases: AccentPhrase[];
      }
    ) {
      audioStore.mutations.SET_ACCENT_PHRASES(draft, {
        audioKey,
        accentPhrases,
      });
    },
    COMMAND_CHANGE_ACCENT_PHRASE_SPLIT(
      draft,
      payload: {
        audioKey: string;
        accentPhrases: AccentPhrase[];
      }
    ) {
      audioStore.mutations.SET_ACCENT_PHRASES(draft, payload);
    },
    COMMAND_CHANGE_SINGLE_ACCENT_PHRASE(
      draft,
      payload: {
        audioKey: string;
        accentPhrases: AccentPhrase[];
      }
    ) {
      audioStore.mutations.SET_ACCENT_PHRASES(draft, payload);
    },
    COMMAND_SET_AUDIO_MORA_DATA(
      draft,
      payload: {
        audioKey: string;
        accentPhraseIndex: number;
        moraIndex: number;
        data: number;
        type: MoraDataType;
      }
    ) {
      audioStore.mutations.SET_AUDIO_MORA_DATA(draft, payload);
    },
    COMMAND_SET_AUDIO_SPEED_SCALE(
      draft,
      payload: { audioKey: string; speedScale: number }
    ) {
      audioStore.mutations.SET_AUDIO_SPEED_SCALE(draft, payload);
      if (draft.audioItems[payload.audioKey].presetKey !== undefined) {
        audioStore.mutations.SET_AUDIO_PRESET(draft, {
          audioKey: payload.audioKey,
          presetKey: undefined,
        });
      }
    },
    COMMAND_SET_AUDIO_PITCH_SCALE(
      draft,
      payload: { audioKey: string; pitchScale: number }
    ) {
      audioStore.mutations.SET_AUDIO_PITCH_SCALE(draft, payload);
      if (draft.audioItems[payload.audioKey].presetKey !== undefined) {
        audioStore.mutations.SET_AUDIO_PRESET(draft, {
          audioKey: payload.audioKey,
          presetKey: undefined,
        });
      }
    },
    COMMAND_SET_AUDIO_INTONATION_SCALE(
      draft,
      payload: { audioKey: string; intonationScale: number }
    ) {
      audioStore.mutations.SET_AUDIO_INTONATION_SCALE(draft, payload);
      if (draft.audioItems[payload.audioKey].presetKey !== undefined) {
        audioStore.mutations.SET_AUDIO_PRESET(draft, {
          audioKey: payload.audioKey,
          presetKey: undefined,
        });
      }
    },
    COMMAND_SET_AUDIO_VOLUME_SCALE(
      draft,
      payload: { audioKey: string; volumeScale: number }
    ) {
      audioStore.mutations.SET_AUDIO_VOLUME_SCALE(draft, payload);
      if (draft.audioItems[payload.audioKey].presetKey !== undefined) {
        audioStore.mutations.SET_AUDIO_PRESET(draft, {
          audioKey: payload.audioKey,
          presetKey: undefined,
        });
      }
    },
    COMMAND_SET_AUDIO_PRE_PHONEME_LENGTH(
      draft,
      payload: { audioKey: string; prePhonemeLength: number }
    ) {
      audioStore.mutations.SET_AUDIO_PRE_PHONEME_LENGTH(draft, payload);
      if (draft.audioItems[payload.audioKey].presetKey !== undefined) {
        audioStore.mutations.SET_AUDIO_PRESET(draft, {
          audioKey: payload.audioKey,
          presetKey: undefined,
        });
      }
    },
    COMMAND_SET_AUDIO_POST_PHONEME_LENGTH(
      draft,
      payload: { audioKey: string; postPhonemeLength: number }
    ) {
      audioStore.mutations.SET_AUDIO_POST_PHONEME_LENGTH(draft, payload);
      if (draft.audioItems[payload.audioKey].presetKey !== undefined) {
        audioStore.mutations.SET_AUDIO_PRESET(draft, {
          audioKey: payload.audioKey,
          presetKey: undefined,
        });
      }
    },
    COMMAND_SET_AUDIO_PRESET: (
      draft,
      {
        audioKey,
        presetKey,
        preset,
      }: {
        audioKey: string;
        presetKey: string | undefined;
        preset?: Preset;
      }
    ) => {
      audioStore.mutations.SET_AUDIO_PRESET(draft, { audioKey, presetKey });
      if (presetKey === undefined || preset === undefined) return;

      const {
        pitchScale,
        intonationScale,
        speedScale,
        volumeScale,
        prePhonemeLength,
        postPhonemeLength,
      } = preset;

      audioStore.mutations.SET_AUDIO_PITCH_SCALE(draft, {
        audioKey,
        pitchScale,
      });
      audioStore.mutations.SET_AUDIO_INTONATION_SCALE(draft, {
        audioKey,
        intonationScale,
      });
      audioStore.mutations.SET_AUDIO_SPEED_SCALE(draft, {
        audioKey,
        speedScale,
      });
      audioStore.mutations.SET_AUDIO_VOLUME_SCALE(draft, {
        audioKey,
        volumeScale,
      });
      audioStore.mutations.SET_AUDIO_PRE_PHONEME_LENGTH(draft, {
        audioKey,
        prePhonemeLength,
      });
      audioStore.mutations.SET_AUDIO_POST_PHONEME_LENGTH(draft, {
        audioKey,
        postPhonemeLength,
      });
    },
    COMMAND_IMPORT_FROM_FILE(
      draft,
      {
        audioKeyItemPairs,
      }: { audioKeyItemPairs: { audioKey: string; audioItem: AudioItem }[] }
    ) {
      audioStore.mutations.INSERT_AUDIO_ITEMS(draft, {
        audioKeyItemPairs,
        prevAudioKey: undefined,
      });
    },
    COMMAND_PUT_TEXTS(
      draft,
      {
        audioKeyItemPairs,
        prevAudioKey,
      }: {
        audioKeyItemPairs: { audioItem: AudioItem; audioKey: string }[];
        prevAudioKey: string;
      }
    ) {
      audioStore.mutations.INSERT_AUDIO_ITEMS(draft, {
        audioKeyItemPairs,
        prevAudioKey,
      });
    },
  }),
};<|MERGE_RESOLUTION|>--- conflicted
+++ resolved
@@ -25,16 +25,10 @@
   MoraDataType,
 } from "@/type/preload";
 import Encoding from "encoding-japanese";
-<<<<<<< HEAD
-const api = new DefaultApi(
-  new Configuration({ basePath: process.env.VUE_APP_ENGINE_URL })
-);
-=======
 import {
   IEngineConnectorFactory,
   OpenAPIEngineConnectorFactory,
 } from "@/infrastructures/EngineConnector";
->>>>>>> ed585bc5
 
 async function generateUniqueId(audioItem: AudioItem) {
   const data = new TextEncoder().encode(
@@ -203,167 +197,6 @@
           nowPlaying: false,
           nowGenerating: false,
         };
-<<<<<<< HEAD
-      }
-    },
-    REMOVE_AUDIO_ITEM(state, { audioKey }: { audioKey: string }) {
-      state.audioKeys.splice(state.audioKeys.indexOf(audioKey), 1);
-      delete state.audioItems[audioKey];
-      delete state.audioStates[audioKey];
-    },
-    SET_AUDIO_TEXT(
-      state,
-      { audioKey, text }: { audioKey: string; text: string }
-    ) {
-      state.audioItems[audioKey].text = text;
-    },
-    SET_AUDIO_SPEED_SCALE(
-      state,
-      { audioKey, speedScale }: { audioKey: string; speedScale: number }
-    ) {
-      const query = state.audioItems[audioKey].query;
-      if (query == undefined) throw new Error("query == undefined");
-      query.speedScale = speedScale;
-    },
-    SET_AUDIO_PITCH_SCALE(
-      state,
-      { audioKey, pitchScale }: { audioKey: string; pitchScale: number }
-    ) {
-      const query = state.audioItems[audioKey].query;
-      if (query == undefined) throw new Error("query == undefined");
-      query.pitchScale = pitchScale;
-    },
-    SET_AUDIO_INTONATION_SCALE(
-      state,
-      {
-        audioKey,
-        intonationScale,
-      }: { audioKey: string; intonationScale: number }
-    ) {
-      const query = state.audioItems[audioKey].query;
-      if (query == undefined) throw new Error("query == undefined");
-      query.intonationScale = intonationScale;
-    },
-    SET_AUDIO_VOLUME_SCALE(
-      state,
-      { audioKey, volumeScale }: { audioKey: string; volumeScale: number }
-    ) {
-      const query = state.audioItems[audioKey].query;
-      if (query == undefined) throw new Error("query == undefined");
-      query.volumeScale = volumeScale;
-    },
-    SET_AUDIO_PRE_PHONEME_LENGTH(
-      state,
-      {
-        audioKey,
-        prePhonemeLength,
-      }: { audioKey: string; prePhonemeLength: number }
-    ) {
-      const query = state.audioItems[audioKey].query;
-      if (query == undefined) throw new Error("query == undefined");
-      query.prePhonemeLength = prePhonemeLength;
-    },
-    SET_AUDIO_POST_PHONEME_LENGTH(
-      state,
-      {
-        audioKey,
-        postPhonemeLength,
-      }: { audioKey: string; postPhonemeLength: number }
-    ) {
-      const query = state.audioItems[audioKey].query;
-      if (query == undefined) throw new Error("query == undefined");
-      query.postPhonemeLength = postPhonemeLength;
-    },
-    SET_AUDIO_PRESET: (
-      draft,
-      {
-        audioKey,
-        presetKey,
-      }: { audioKey: string; presetKey: string | undefined }
-    ) => {
-      if (presetKey === undefined) {
-        delete draft.audioItems[audioKey].presetKey;
-      } else {
-        draft.audioItems[audioKey].presetKey = presetKey;
-      }
-    },
-    SET_AUDIO_QUERY(
-      state,
-      { audioKey, audioQuery }: { audioKey: string; audioQuery: AudioQuery }
-    ) {
-      state.audioItems[audioKey].query = audioQuery;
-    },
-    SET_AUDIO_STYLE_ID(
-      state,
-      { audioKey, styleId }: { audioKey: string; styleId: number }
-    ) {
-      state.audioItems[audioKey].styleId = styleId;
-    },
-    SET_ACCENT_PHRASES(
-      state,
-      {
-        audioKey,
-        accentPhrases,
-      }: { audioKey: string; accentPhrases: AccentPhrase[] }
-    ) {
-      const query = state.audioItems[audioKey].query;
-      if (query == undefined) throw new Error("query == undefined");
-      query.accentPhrases = accentPhrases;
-    },
-    SET_SINGLE_ACCENT_PHRASE(
-      state,
-      {
-        audioKey,
-        accentPhraseIndex,
-        accentPhrases,
-      }: {
-        audioKey: string;
-        accentPhraseIndex: number;
-        accentPhrases: AccentPhrase[];
-      }
-    ) {
-      const query = state.audioItems[audioKey].query;
-      if (query == undefined) throw new Error("query == undefined");
-      query.accentPhrases.splice(accentPhraseIndex, 1, ...accentPhrases);
-    },
-    SET_AUDIO_MORA_DATA(
-      state,
-      {
-        audioKey,
-        accentPhraseIndex,
-        moraIndex,
-        data,
-        type,
-      }: {
-        audioKey: string;
-        accentPhraseIndex: number;
-        moraIndex: number;
-        data: number;
-        type: MoraDataType;
-      }
-    ) {
-      const query = state.audioItems[audioKey].query;
-      if (query == undefined) throw new Error("query == undefined");
-      switch (type) {
-        case "pitch":
-          query.accentPhrases[accentPhraseIndex].moras[moraIndex].pitch = data;
-          break;
-        case "consonant":
-          query.accentPhrases[accentPhraseIndex].moras[
-            moraIndex
-          ].consonantLength = data;
-          break;
-        case "vowel":
-          query.accentPhrases[accentPhraseIndex].moras[moraIndex].vowelLength =
-            data;
-          break;
-        case "pause": {
-          const pauseMora = query.accentPhrases[accentPhraseIndex].pauseMora;
-          if (pauseMora !== undefined) {
-            pauseMora.vowelLength = data;
-          }
-          break;
-=======
       },
       INSERT_AUDIO_ITEMS(
         state,
@@ -373,7 +206,6 @@
         }: {
           audioKeyItemPairs: { audioItem: AudioItem; audioKey: string }[];
           prevAudioKey: string | undefined;
->>>>>>> ed585bc5
         }
       ) {
         const index =
@@ -457,6 +289,19 @@
         const query = state.audioItems[audioKey].query;
         if (query == undefined) throw new Error("query == undefined");
         query.postPhonemeLength = postPhonemeLength;
+      },
+      SET_AUDIO_PRESET: (
+        state,
+        {
+          audioKey,
+          presetKey,
+        }: { audioKey: string; presetKey: string | undefined }
+      ) => {
+        if (presetKey === undefined) {
+          delete state.audioItems[audioKey].presetKey;
+        } else {
+          state.audioItems[audioKey].presetKey = presetKey;
+        }
       },
       SET_AUDIO_QUERY(
         state,
