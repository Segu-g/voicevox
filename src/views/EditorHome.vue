--- conflicted
+++ resolved
@@ -532,20 +532,6 @@
       } else {
         engineIds = store.state.engineIds;
       }
-<<<<<<< HEAD
-      await Promise.all(
-        engineIds.map(async (engineId) => {
-          await store.dispatch("START_WAITING_ENGINE", { engineId });
-
-          await store.dispatch("FETCH_AND_SET_ENGINE_MANIFEST", { engineId });
-
-          await store.dispatch("LOAD_CHARACTER", { engineId });
-
-          await store.dispatch("INITIALIZE_MORPHABLE_TARGETS", { engineId });
-        })
-      );
-=======
->>>>>>> 04673ef5
       await store.dispatch("LOAD_USER_CHARACTER_ORDER");
       await store.dispatch("POST_ENGINE_START", {
         engineIds,
