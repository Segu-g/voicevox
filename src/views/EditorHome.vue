<template>
  <menu-bar />

  <q-layout reveal elevated container class="layout-container">
    <header-bar />

    <q-page-container>
      <q-page class="main-row-panes">
        <progress-dialog />

        <!-- TODO: 複数エンジン対応 -->
        <div
          v-if="!isCompletedInitialStartup || allEngineState === 'STARTING'"
          class="waiting-engine"
        >
          <div>
            <q-spinner color="primary" size="2.5rem" />
            <div class="q-mt-xs">
              {{
                allEngineState === "STARTING"
                  ? "エンジン起動中・・・"
                  : "データ準備中・・・"
              }}
            </div>

            <template v-if="isEngineWaitingLong">
              <q-separator spaced />
              エンジン起動に時間がかかっています。<br />
              <q-btn
                v-if="isMultipleEngine"
                outline
                :disable="reloadingLocked"
                @click="reloadAppWithMultiEngineOffMode"
              >
                マルチエンジンをオフにして再読み込みする</q-btn
              >
              <q-btn v-else outline @click="openQa">Q&Aを見る</q-btn>
            </template>
          </div>
        </div>
        <q-splitter
          horizontal
          reverse
          unit="px"
          :limits="[audioDetailPaneMinHeight, audioDetailPaneMaxHeight]"
          separator-class="home-splitter"
          :separator-style="{ height: shouldShowPanes ? '3px' : '0' }"
          class="full-width"
          before-class="overflow-hidden"
          :disable="!shouldShowPanes"
          :model-value="audioDetailPaneHeight"
          @update:model-value="updateAudioDetailPane"
        >
          <template #before>
            <q-splitter
              :limits="[MIN_PORTRAIT_PANE_WIDTH, MAX_PORTRAIT_PANE_WIDTH]"
              separator-class="home-splitter"
              :separator-style="{ width: shouldShowPanes ? '3px' : '0' }"
              before-class="overflow-hidden"
              :disable="!shouldShowPanes"
              :model-value="portraitPaneWidth"
              @update:model-value="updatePortraitPane"
            >
              <template #before>
                <character-portrait />
              </template>
              <template #after>
                <q-splitter
                  reverse
                  unit="px"
                  :limits="[audioInfoPaneMinWidth, audioInfoPaneMaxWidth]"
                  separator-class="home-splitter"
                  :separator-style="{ width: shouldShowPanes ? '3px' : '0' }"
                  class="full-width overflow-hidden"
                  :disable="!shouldShowPanes"
                  :model-value="audioInfoPaneWidth"
                  @update:model-value="updateAudioInfoPane"
                >
                  <template #before>
                    <div
                      class="audio-cell-pane"
                      :class="{ 'is-dragging': dragEventCounter > 0 }"
                      @dragenter="dragEventCounter++"
                      @dragleave="dragEventCounter--"
                      @dragover.prevent
                      @drop.prevent="
                        dragEventCounter = 0;
                        loadDraggedFile($event);
                      "
                    >
                      <draggable
                        ref="cellsRef"
                        class="audio-cells"
                        :model-value="audioKeys"
                        :item-key="itemKey"
                        ghost-class="ghost"
                        filter="input"
                        :prevent-on-filter="false"
                        @update:model-value="updateAudioKeys"
                      >
                        <template #item="{ element }">
                          <audio-cell
                            :ref="addAudioCellRef"
                            class="draggable-cursor"
                            :audio-key="element"
                            @focus-cell="focusCell"
                          />
                        </template>
                      </draggable>
                      <div
                        v-if="showAddAudioItemButton"
                        class="add-button-wrapper"
                      >
                        <q-btn
                          fab
                          icon="add"
                          color="primary-light"
                          text-color="display-on-primary"
                          :disable="uiLocked"
                          aria-label="テキストを追加"
                          @click="addAudioItem"
                        ></q-btn>
                      </div>
                    </div>
                  </template>
                  <template #after>
                    <audio-info
                      v-if="activeAudioKey != undefined"
                      :active-audio-key="activeAudioKey"
                    />
                  </template>
                </q-splitter>
              </template>
            </q-splitter>
          </template>
          <template #after>
            <audio-detail
              v-if="activeAudioKey != undefined"
              :active-audio-key="activeAudioKey"
            />
          </template>
        </q-splitter>

        <q-resize-observer
          ref="resizeObserverRef"
          @resize="({ height }) => changeAudioDetailPaneMaxHeight(height)"
        />
      </q-page>
    </q-page-container>
  </q-layout>
  <help-dialog v-model="isHelpDialogOpenComputed" />
  <setting-dialog v-model="isSettingDialogOpenComputed" />
  <hotkey-setting-dialog v-model="isHotkeySettingDialogOpenComputed" />
  <header-bar-custom-dialog v-model="isToolbarSettingDialogOpenComputed" />
  <character-order-dialog
    v-if="orderedAllCharacterInfos.length > 0"
    v-model="isCharacterOrderDialogOpenComputed"
    :character-infos="orderedAllCharacterInfos"
  />
  <default-style-list-dialog
    v-if="orderedAllCharacterInfos.length > 0"
    v-model="isDefaultStyleSelectDialogOpenComputed"
    :character-infos="orderedAllCharacterInfos"
  />
  <dictionary-manage-dialog v-model="isDictionaryManageDialogOpenComputed" />
  <engine-manage-dialog v-model="isEngineManageDialogOpenComputed" />
  <accept-retrieve-telemetry-dialog
    v-model="isAcceptRetrieveTelemetryDialogOpenComputed"
  />
  <accept-terms-dialog v-model="isAcceptTermsDialogOpenComputed" />
</template>

<script setup lang="ts">
import path from "path";
import { computed, onBeforeUpdate, onMounted, ref, VNodeRef, watch } from "vue";
import draggable from "vuedraggable";
import { QResizeObserver } from "quasar";
import cloneDeep from "clone-deep";
import Mousetrap from "mousetrap";
import { useStore } from "@/store";
import { useDictionary } from "@/pinia-stores/dictionary";
import HeaderBar from "@/components/HeaderBar.vue";
import AudioCell from "@/components/AudioCell.vue";
import AudioDetail from "@/components/AudioDetail.vue";
import AudioInfo from "@/components/AudioInfo.vue";
import MenuBar from "@/components/MenuBar.vue";
import HelpDialog from "@/components/HelpDialog.vue";
import SettingDialog from "@/components/SettingDialog.vue";
import HotkeySettingDialog from "@/components/HotkeySettingDialog.vue";
import HeaderBarCustomDialog from "@/components/HeaderBarCustomDialog.vue";
import CharacterPortrait from "@/components/CharacterPortrait.vue";
import DefaultStyleListDialog from "@/components/DefaultStyleListDialog.vue";
import CharacterOrderDialog from "@/components/CharacterOrderDialog.vue";
import AcceptRetrieveTelemetryDialog from "@/components/AcceptRetrieveTelemetryDialog.vue";
import AcceptTermsDialog from "@/components/AcceptTermsDialog.vue";
import DictionaryManageDialog from "@/components/DictionaryManageDialog.vue";
import EngineManageDialog from "@/components/EngineManageDialog.vue";
import ProgressDialog from "@/components/ProgressDialog.vue";
import { AudioItem, EngineState } from "@/store/type";
import {
  AudioKey,
  EngineId,
  HotkeyAction,
  HotkeyReturnType,
  PresetKey,
  SplitterPosition,
  Voice,
} from "@/type/preload";
import { isOnCommandOrCtrlKeyDown } from "@/store/utility";
import { parseCombo, setHotkeyFunctions } from "@/store/setting";

const props =
  defineProps<{
    projectFilePath: string;
  }>();

const store = useStore();
<<<<<<< HEAD
const dictionaryStore = useDictionary();
const $q = useQuasar();
=======
>>>>>>> a200d73a

const audioKeys = computed(() => store.state.audioKeys);
const uiLocked = computed(() => store.getters.UI_LOCKED);
const reloadingLocked = computed(() => store.state.reloadingLock);

const isMultipleEngine = computed(() => store.state.engineIds.length > 1);

// hotkeys handled by Mousetrap
const hotkeyMap = new Map<HotkeyAction, () => HotkeyReturnType>([
  [
    "テキスト欄にフォーカスを戻す",
    () => {
      if (activeAudioKey.value !== undefined) {
        focusCell({ audioKey: activeAudioKey.value });
      }
      return false; // this is the same with event.preventDefault()
    },
  ],
  [
    // FIXME: テキスト欄にフォーカスがある状態でも実行できるようにする
    // https://github.com/VOICEVOX/voicevox/pull/1096#issuecomment-1378651920
    "テキスト欄を複製",
    () => {
      if (activeAudioKey.value != undefined) {
        duplicateAudioItem();
      }
      return false;
    },
  ],
]);

setHotkeyFunctions(hotkeyMap);

const removeAudioItem = async () => {
  if (activeAudioKey.value == undefined) throw new Error();
  audioCellRefs[activeAudioKey.value].removeCell();
};

// convert the hotkey array to Map to get value with keys easier
// this only happens here where we deal with native methods
const hotkeySettingsMap = computed(
  () =>
    new Map(
      store.state.hotkeySettings.map((obj) => [obj.action, obj.combination])
    )
);

// hotkeys handled by native, for they are made to be working while focusing input elements
const hotkeyActionsNative = [
  (event: KeyboardEvent) => {
    if (
      !event.isComposing &&
      !uiLocked.value &&
      parseCombo(event) == hotkeySettingsMap.value.get("テキスト欄を追加")
    ) {
      addAudioItem();
      event.preventDefault();
    }
  },
  (event: KeyboardEvent) => {
    if (
      !event.isComposing &&
      !uiLocked.value &&
      parseCombo(event) == hotkeySettingsMap.value.get("テキスト欄を削除")
    ) {
      removeAudioItem();
      event.preventDefault();
    }
  },
  (event: KeyboardEvent) => {
    if (
      !event.isComposing &&
      !uiLocked.value &&
      parseCombo(event) ==
        hotkeySettingsMap.value.get("テキスト欄からフォーカスを外す")
    ) {
      if (document.activeElement instanceof HTMLInputElement) {
        document.activeElement.blur();
      }
      event.preventDefault();
    }
  },
];

// view
const DEFAULT_PORTRAIT_PANE_WIDTH = 25; // %
const MIN_PORTRAIT_PANE_WIDTH = 0;
const MAX_PORTRAIT_PANE_WIDTH = 40;
const MIN_AUDIO_INFO_PANE_WIDTH = 160; // px
const MAX_AUDIO_INFO_PANE_WIDTH = 250;
const MIN_AUDIO_DETAIL_PANE_HEIGHT = 185; // px
const MAX_AUDIO_DETAIL_PANE_HEIGHT = 500;

const portraitPaneWidth = ref(0);
const audioInfoPaneWidth = ref(0);
const audioInfoPaneMinWidth = ref(0);
const audioInfoPaneMaxWidth = ref(0);
const audioDetailPaneHeight = ref(0);
const audioDetailPaneMinHeight = ref(0);
const audioDetailPaneMaxHeight = ref(0);

const changeAudioDetailPaneMaxHeight = (height: number) => {
  if (!activeAudioKey.value) return;

  const maxHeight = height - 200;
  if (maxHeight > MAX_AUDIO_DETAIL_PANE_HEIGHT) {
    // 最大値以上なら最大値に設定
    audioDetailPaneMaxHeight.value = MAX_AUDIO_DETAIL_PANE_HEIGHT;
  } else if (height < 200 + MIN_AUDIO_DETAIL_PANE_HEIGHT) {
    // 最低値以下になってしまう場合は無制限に
    audioDetailPaneMaxHeight.value = Infinity;
  } else {
    audioDetailPaneMaxHeight.value = maxHeight;
  }
};

const splitterPosition = computed<SplitterPosition>(
  () => store.state.splitterPosition
);

const updateSplitterPosition = async (
  propertyName: keyof SplitterPosition,
  newValue: number
) => {
  const newSplitterPosition = {
    ...splitterPosition.value,
    [propertyName]: newValue,
  };
  store.dispatch("SET_SPLITTER_POSITION", {
    splitterPosition: newSplitterPosition,
  });
};

const updatePortraitPane = async (width: number) => {
  portraitPaneWidth.value = width;
  await updateSplitterPosition("portraitPaneWidth", width);
};

const updateAudioInfoPane = async (width: number) => {
  audioInfoPaneWidth.value = width;
  await updateSplitterPosition("audioInfoPaneWidth", width);
};

const updateAudioDetailPane = async (height: number) => {
  audioDetailPaneHeight.value = height;
  await updateSplitterPosition("audioDetailPaneHeight", height);
};
// component
let audioCellRefs: Record<AudioKey, InstanceType<typeof AudioCell>> = {};
const addAudioCellRef: VNodeRef = (audioCellRef) => {
  if (audioCellRef && !(audioCellRef instanceof Element)) {
    const typedAudioCellRef = audioCellRef as InstanceType<typeof AudioCell>;
    audioCellRefs[typedAudioCellRef.audioKey] = typedAudioCellRef;
  }
};
onBeforeUpdate(() => {
  audioCellRefs = {};
});

const resizeObserverRef = ref<QResizeObserver>();

// DaD
const updateAudioKeys = (audioKeys: AudioKey[]) =>
  store.dispatch("COMMAND_SET_AUDIO_KEYS", { audioKeys });
const itemKey = (key: string) => key;

// セルを追加
const activeAudioKey = computed<AudioKey | undefined>(
  () => store.getters.ACTIVE_AUDIO_KEY
);
const addAudioItem = async () => {
  const prevAudioKey = activeAudioKey.value;
  let voice: Voice | undefined = undefined;
  let presetKey: PresetKey | undefined = undefined;
  let baseAudioItem: AudioItem | undefined = undefined;

  if (prevAudioKey !== undefined) {
    voice = store.state.audioItems[prevAudioKey].voice;
    presetKey = store.state.audioItems[prevAudioKey].presetKey;
    baseAudioItem = store.state.audioItems[prevAudioKey];
  }

  const audioItem = await store.dispatch("GENERATE_AUDIO_ITEM", {
    voice,
    presetKey,
    baseAudioItem,
  });

  const newAudioKey = await store.dispatch("COMMAND_REGISTER_AUDIO_ITEM", {
    audioItem,
    prevAudioKey: activeAudioKey.value,
  });
  audioCellRefs[newAudioKey].focusTextField();
};
const duplicateAudioItem = async () => {
  const prevAudioKey = activeAudioKey.value;

  // audioItemが選択されていない状態で押されたら何もしない
  if (prevAudioKey == undefined) return;

  const prevAudioItem = store.state.audioItems[prevAudioKey];

  const newAudioKey = await store.dispatch("COMMAND_REGISTER_AUDIO_ITEM", {
    audioItem: cloneDeep(prevAudioItem),
    prevAudioKey: activeAudioKey.value,
  });
  audioCellRefs[newAudioKey].focusTextField();
};

// Pane
const shouldShowPanes = computed<boolean>(
  () => store.getters.SHOULD_SHOW_PANES
);
watch(shouldShowPanes, (val, old) => {
  if (val === old) return;

  if (val) {
    const clamp = (value: number, min: number, max: number) =>
      Math.max(Math.min(value, max), min);

    // 設定ファイルを書き換えれば異常な値が入り得るのですべてclampしておく
    portraitPaneWidth.value = clamp(
      splitterPosition.value.portraitPaneWidth ?? DEFAULT_PORTRAIT_PANE_WIDTH,
      MIN_PORTRAIT_PANE_WIDTH,
      MAX_PORTRAIT_PANE_WIDTH
    );

    audioInfoPaneWidth.value = clamp(
      splitterPosition.value.audioInfoPaneWidth ?? MIN_AUDIO_INFO_PANE_WIDTH,
      MIN_AUDIO_INFO_PANE_WIDTH,
      MAX_AUDIO_INFO_PANE_WIDTH
    );
    audioInfoPaneMinWidth.value = MIN_AUDIO_INFO_PANE_WIDTH;
    audioInfoPaneMaxWidth.value = MAX_AUDIO_INFO_PANE_WIDTH;

    audioDetailPaneMinHeight.value = MIN_AUDIO_DETAIL_PANE_HEIGHT;
    changeAudioDetailPaneMaxHeight(
      resizeObserverRef.value?.$el.parentElement.clientHeight
    );

    audioDetailPaneHeight.value = clamp(
      splitterPosition.value.audioDetailPaneHeight ??
        MIN_AUDIO_DETAIL_PANE_HEIGHT,
      audioDetailPaneMinHeight.value,
      audioDetailPaneMaxHeight.value
    );
  } else {
    portraitPaneWidth.value = 0;
    audioInfoPaneWidth.value = 0;
    audioInfoPaneMinWidth.value = 0;
    audioInfoPaneMaxWidth.value = 0;
    audioDetailPaneHeight.value = 0;
    audioDetailPaneMinHeight.value = 0;
    audioDetailPaneMaxHeight.value = 0;
  }
});

// セルをフォーカス
const focusCell = ({ audioKey }: { audioKey: AudioKey }) => {
  audioCellRefs[audioKey].focusTextField();
};

// Electronのデフォルトのundo/redoを無効化
const disableDefaultUndoRedo = (event: KeyboardEvent) => {
  // ctrl+z, ctrl+shift+z, ctrl+y
  if (
    isOnCommandOrCtrlKeyDown(event) &&
    (event.key == "z" || (!event.shiftKey && event.key == "y"))
  ) {
    event.preventDefault();
  }
};

const userOrderedCharacterInfos = computed(
  () => store.state.userCharacterOrder
);
const audioItems = computed(() => store.state.audioItems);
// 並び替え後、テキスト欄が１つで空欄なら話者を更新
// 経緯 https://github.com/VOICEVOX/voicevox/issues/1229
watch(userOrderedCharacterInfos, (userOrderedCharacterInfos) => {
  if (userOrderedCharacterInfos.length < 1) {
    return;
  }

  if (audioKeys.value.length === 1) {
    const first = audioKeys.value[0] as AudioKey;
    const audioItem = audioItems.value[first];
    if (audioItem.text.length > 0) {
      return;
    }

    const speakerId = userOrderedCharacterInfos[0];
    const defaultStyleId = store.state.defaultStyleIds.find(
      (styleId) => styleId.speakerUuid === speakerId
    );
    if (!defaultStyleId || audioItem.voice.speakerId === speakerId) return;

    const voice: Voice = {
      engineId: defaultStyleId.engineId,
      speakerId: defaultStyleId.speakerUuid,
      styleId: defaultStyleId.defaultStyleId,
    };

    // FIXME: UNDOができてしまうのでできれば直したい
    store.dispatch("COMMAND_CHANGE_VOICE", { audioKey: first, voice: voice });
  }
});

// ソフトウェアを初期化
const isCompletedInitialStartup = ref(false);
onMounted(async () => {
  await store.dispatch("GET_ENGINE_INFOS");

  let engineIds: EngineId[];
  if (store.state.isMultiEngineOffMode) {
    // デフォルトエンジンだけを含める
    const main = Object.values(store.state.engineInfos).find(
      (engine) => engine.type === "default"
    );
    if (!main) {
      throw new Error("No main engine found");
    }
    engineIds = [main.uuid];
  } else {
    engineIds = store.state.engineIds;
  }
  await store.dispatch("LOAD_USER_CHARACTER_ORDER");
  await store.dispatch("POST_ENGINE_START", {
    engineIds,
  });

  // 辞書を同期
  await dictionaryStore.syncAllUserDict();

  // プロジェクトファイルが指定されていればロード
  let projectFileLoaded = false;
  if (props.projectFilePath != undefined && props.projectFilePath !== "") {
    projectFileLoaded = await store.dispatch("LOAD_PROJECT_FILE", {
      filePath: props.projectFilePath,
    });
  }

  if (!projectFileLoaded) {
    // 最初のAudioCellを作成
    const audioItem = await store.dispatch("GENERATE_AUDIO_ITEM", {});
    const newAudioKey = await store.dispatch("REGISTER_AUDIO_ITEM", {
      audioItem,
    });
    focusCell({ audioKey: newAudioKey });

    // 最初の話者を初期化
    store.dispatch("SETUP_SPEAKER", {
      audioKey: newAudioKey,
      engineId: audioItem.voice.engineId,
      styleId: audioItem.voice.styleId,
    });
  }

  // ショートカットキー操作を止める条件の設定
  // 止めるなら`true`を返す
  Mousetrap.prototype.stopCallback = (
    e: Mousetrap.ExtendedKeyboardEvent, // 未使用
    element: Element,
    // eslint-disable-next-line @typescript-eslint/no-unused-vars
    combo: string // 未使用
  ) => {
    return (
      element.tagName === "INPUT" ||
      element.tagName === "SELECT" ||
      element.tagName === "TEXTAREA" ||
      (element instanceof HTMLElement && element.contentEditable === "true") ||
      // メニュー項目ではショートカットキーを無効化
      element.classList.contains("q-item")
    );
  };

  // ショートカットキーの設定
  document.addEventListener("keydown", disableDefaultUndoRedo);

  hotkeyActionsNative.forEach((item) => {
    document.addEventListener("keyup", item);
  });

  isAcceptRetrieveTelemetryDialogOpenComputed.value =
    store.state.acceptRetrieveTelemetry === "Unconfirmed";

  isAcceptTermsDialogOpenComputed.value =
    import.meta.env.MODE !== "development" &&
    store.state.acceptTerms !== "Accepted";

  isCompletedInitialStartup.value = true;
});

// エンジン待機
// TODO: 個別のエンジンの状態をUIで確認できるようにする
const allEngineState = computed(() => {
  const engineStates = store.state.engineStates;

  let lastEngineState: EngineState | undefined = undefined;

  // 登録されているすべてのエンジンについて状態を確認する
  for (const engineId of store.state.engineIds) {
    const engineState: EngineState | undefined = engineStates[engineId];
    if (engineState === undefined)
      throw new Error(`No such engineState set: engineId == ${engineId}`);

    // FIXME: 1つでも接続テストに成功していないエンジンがあれば、暫定的に起動中とする
    if (engineState === "STARTING") {
      return engineState;
    }

    lastEngineState = engineState;
  }

  return lastEngineState; // FIXME: 暫定的に1つのエンジンの状態を返す
});

const isEngineWaitingLong = ref<boolean>(false);
let engineTimer: number | undefined = undefined;
watch(allEngineState, (newEngineState) => {
  if (engineTimer !== undefined) {
    clearTimeout(engineTimer);
    engineTimer = undefined;
  }
  if (newEngineState === "STARTING") {
    isEngineWaitingLong.value = false;
    engineTimer = window.setTimeout(() => {
      isEngineWaitingLong.value = true;
    }, 30000);
  } else {
    isEngineWaitingLong.value = false;
  }
});

// 代替ポート情報の変更を監視
watch(
  () => [store.state.altPortInfos, store.state.isVuexReady],
  async () => {
    // この watch がエンジンが起動した時 (=> 設定ファイルを読み込む前) に発火して, "今後この通知をしない" を無視するのを防ぐ
    if (!store.state.isVuexReady) return;

    // "今後この通知をしない" を考慮
    if (store.state.confirmedTips.engineStartedOnAltPort) return;

    // 代替ポートをトースト通知する
    for (const engineId of store.state.engineIds) {
      const engineName = store.state.engineInfos[engineId].name;
      const altPort = store.state.altPortInfos[engineId];
      if (!altPort) return;

      store.dispatch("SHOW_NOTIFY_AND_NOT_SHOW_AGAIN_BUTTON", {
        message: `${altPort.from}番ポートが使用中であるため ${engineName} は、${altPort.to}番ポートで起動しました`,
        icon: "compare_arrows",
        tipName: "engineStartedOnAltPort",
      });
    }
  }
);

const reloadAppWithMultiEngineOffMode = () => {
  store.dispatch("CHECK_EDITED_AND_NOT_SAVE", {
    closeOrReload: "reload",
    isMultiEngineOffMode: true,
  });
};

const openQa = () => {
  window.open("https://voicevox.hiroshiba.jp/qa/", "_blank");
};

// ライセンス表示
const isHelpDialogOpenComputed = computed({
  get: () => store.state.isHelpDialogOpen,
  set: (val) => store.dispatch("SET_DIALOG_OPEN", { isHelpDialogOpen: val }),
});

// 設定
const isSettingDialogOpenComputed = computed({
  get: () => store.state.isSettingDialogOpen,
  set: (val) => store.dispatch("SET_DIALOG_OPEN", { isSettingDialogOpen: val }),
});

// ショートカットキー設定
const isHotkeySettingDialogOpenComputed = computed({
  get: () => store.state.isHotkeySettingDialogOpen,
  set: (val) =>
    store.dispatch("SET_DIALOG_OPEN", {
      isHotkeySettingDialogOpen: val,
    }),
});

// ツールバーのカスタム設定
const isToolbarSettingDialogOpenComputed = computed({
  get: () => store.state.isToolbarSettingDialogOpen,
  set: (val) =>
    store.dispatch("SET_DIALOG_OPEN", {
      isToolbarSettingDialogOpen: val,
    }),
});

// 利用規約表示
const isAcceptTermsDialogOpenComputed = computed({
  get: () => store.state.isAcceptTermsDialogOpen,
  set: (val) =>
    store.dispatch("SET_DIALOG_OPEN", {
      isAcceptTermsDialogOpen: val,
    }),
});

// キャラクター並び替え
const orderedAllCharacterInfos = computed(
  () => store.getters.GET_ORDERED_ALL_CHARACTER_INFOS
);
const isCharacterOrderDialogOpenComputed = computed({
  get: () =>
    !store.state.isAcceptTermsDialogOpen &&
    store.state.isCharacterOrderDialogOpen,
  set: (val) =>
    store.dispatch("SET_DIALOG_OPEN", {
      isCharacterOrderDialogOpen: val,
    }),
});

// デフォルトスタイル選択
const isDefaultStyleSelectDialogOpenComputed = computed({
  get: () =>
    !store.state.isAcceptTermsDialogOpen &&
    !store.state.isCharacterOrderDialogOpen &&
    store.state.isDefaultStyleSelectDialogOpen,
  set: (val) =>
    store.dispatch("SET_DIALOG_OPEN", {
      isDefaultStyleSelectDialogOpen: val,
    }),
});

// エンジン管理
const isEngineManageDialogOpenComputed = computed({
  get: () => store.state.isEngineManageDialogOpen,
  set: (val) =>
    store.dispatch("SET_DIALOG_OPEN", {
      isEngineManageDialogOpen: val,
    }),
});

// 読み方＆アクセント辞書
const isDictionaryManageDialogOpenComputed = computed({
  get: () => store.state.isDictionaryManageDialogOpen,
  set: (val) =>
    store.dispatch("SET_DIALOG_OPEN", {
      isDictionaryManageDialogOpen: val,
    }),
});

const isAcceptRetrieveTelemetryDialogOpenComputed = computed({
  get: () =>
    !store.state.isAcceptTermsDialogOpen &&
    !store.state.isCharacterOrderDialogOpen &&
    !store.state.isDefaultStyleSelectDialogOpen &&
    store.state.isAcceptRetrieveTelemetryDialogOpen,
  set: (val) =>
    store.dispatch("SET_DIALOG_OPEN", {
      isAcceptRetrieveTelemetryDialogOpen: val,
    }),
});

// ドラッグ＆ドロップ
const dragEventCounter = ref(0);
const loadDraggedFile = (event: { dataTransfer: DataTransfer | null }) => {
  if (!event.dataTransfer || event.dataTransfer.files.length === 0) return;
  const file = event.dataTransfer.files[0];
  switch (path.extname(file.name)) {
    case ".txt":
      store.dispatch("COMMAND_IMPORT_FROM_FILE", { filePath: file.path });
      break;
    case ".vvproj":
      store.dispatch("LOAD_PROJECT_FILE", { filePath: file.path });
      break;
    default:
      store.dispatch("SHOW_ALERT_DIALOG", {
        title: "対応していないファイルです",
        message:
          "テキストファイル (.txt) とVOICEVOXプロジェクトファイル (.vvproj) に対応しています。",
      });
  }
};

// AudioCellの自動スクロール
const cellsRef = ref<InstanceType<typeof draggable> | undefined>();
watch(activeAudioKey, (audioKey) => {
  if (audioKey == undefined) return;
  const activeCellElement = audioCellRefs[audioKey].$el;
  const cellsElement = cellsRef.value?.$el;
  if (
    !(activeCellElement instanceof Element) ||
    !(cellsElement instanceof Element)
  )
    throw new Error(
      `invalid element: activeCellElement=${activeCellElement}, cellsElement=${cellsElement}`
    );
  const activeCellRect = activeCellElement.getBoundingClientRect();
  const cellsRect = cellsElement.getBoundingClientRect();
  const overflowTop = activeCellRect.top <= cellsRect.top;
  const overflowBottom = activeCellRect.bottom >= cellsRect.bottom;
  if (overflowTop || overflowBottom) {
    activeCellElement.scrollIntoView(overflowTop || !overflowBottom);
  }
});

const showAddAudioItemButton = computed(() => {
  return store.state.showAddAudioItemButton;
});
</script>

<style scoped lang="scss">
@use '@/styles/variables' as vars;
@use '@/styles/colors' as colors;

.q-header {
  height: vars.$header-height;
}

.layout-container {
  min-height: calc(100vh - #{vars.$menubar-height});
}

.q-layout-container > :deep(.absolute-full) {
  right: 0 !important;
  > .scroll {
    width: unset !important;
    overflow: hidden;
  }
}

.waiting-engine {
  background-color: rgba(colors.$display-rgb, 0.15);
  position: absolute;
  inset: 0;
  z-index: 10;
  display: flex;
  text-align: center;
  align-items: center;
  justify-content: center;

  > div {
    color: colors.$display;
    background: colors.$surface;
    border-radius: 6px;
    padding: 14px;
  }
}

.main-row-panes {
  flex-grow: 1;
  flex-shrink: 1;
  flex-basis: 0;

  display: flex;

  .q-splitter--horizontal {
    height: calc(
      100vh - #{vars.$menubar-height + vars.$header-height +
        vars.$window-border-width}
    );
  }
}

.ghost {
  background-color: rgba(colors.$display-rgb, 0.15);
}

.audio-cell-pane {
  flex-grow: 1;
  flex-shrink: 1;
  flex-basis: 0;

  position: relative;
  height: 100%;

  &.is-dragging {
    background-color: rgba(colors.$display-rgb, 0.15);
  }

  .audio-cells {
    overflow-x: hidden;
    overflow-y: scroll;

    position: absolute;
    top: 0;
    bottom: 0;
    left: 0;
    right: 0;

    padding-bottom: 70px;
  }

  .draggable-cursor {
    cursor: grab;
  }

  .add-button-wrapper {
    position: absolute;
    right: 0px;
    bottom: 0px;

    margin-right: 26px;
    margin-bottom: 10px;
  }
}

.q-splitter > :deep(.home-splitter) {
  background: colors.$splitter !important;
}
</style><|MERGE_RESOLUTION|>--- conflicted
+++ resolved
@@ -215,11 +215,7 @@
   }>();
 
 const store = useStore();
-<<<<<<< HEAD
 const dictionaryStore = useDictionary();
-const $q = useQuasar();
-=======
->>>>>>> a200d73a
 
 const audioKeys = computed(() => store.state.audioKeys);
 const uiLocked = computed(() => store.getters.UI_LOCKED);
