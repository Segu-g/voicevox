--- conflicted
+++ resolved
@@ -300,18 +300,14 @@
       () => store.getters[ACTIVE_AUDIO_KEY]
     );
     const addAudioItem = async () => {
-<<<<<<< HEAD
-      const audioItem: AudioItem = await store.dispatch(GENERATE_AUDIO_ITEM, {
-        text: "",
-      });
-      const newAudioKey = await store.dispatch(COMMAND_REGISTER_AUDIO_ITEM, {
-=======
       const prevAudioKey = activeAudioKey.value!;
       const characterIndex =
         store.state.audioItems[prevAudioKey].characterIndex;
-      const audioItem: AudioItem = { text: "", characterIndex: characterIndex };
-      const newAudioKey = await store.dispatch(REGISTER_AUDIO_ITEM, {
->>>>>>> f43e47fe
+      const audioItem: AudioItem = await store.dispatch(GENERATE_AUDIO_ITEM, {
+        text: "",
+        characterIndex: characterIndex,
+      });
+      const newAudioKey = await store.dispatch(COMMAND_REGISTER_AUDIO_ITEM, {
         audioItem,
         prevAudioKey: activeAudioKey.value,
       });
@@ -368,41 +364,27 @@
     };
 
     // エンジン待機
-    const isEngineReady = computed(() => store.state.isEngineReady);
+    const engineState = computed(() => store.state.engineState);
     const enginePromise = store.dispatch(START_WAITING_ENGINE);
 
-    // プロジェクトを初期化
-    onMounted(async () => {
-      await store.dispatch(LOAD_CHARACTER);
-<<<<<<< HEAD
-      await enginePromise;
-      const audioItem: AudioItem = await store.dispatch(GENERATE_AUDIO_ITEM, {
-        text: "",
-      });
-      store.dispatch(REGISTER_AUDIO_ITEM, {
-        audioItem,
-        prevAudioKey: activeAudioKey.value,
-      });
-    });
-
-=======
-      const audioItem: AudioItem = { text: "", characterIndex: 0 };
-      const newAudioKey = await store.dispatch(REGISTER_AUDIO_ITEM, {
-        audioItem,
-      });
-      focusCell({ audioKey: newAudioKey });
-    });
-
-    // エンジン待機
-    const engineState = computed(() => store.state.engineState);
-    store.dispatch(START_WAITING_ENGINE);
-
->>>>>>> f43e47fe
     // ライセンス表示
     const isHelpDialogOpenComputed = computed({
       get: () => store.state.isHelpDialogOpen,
       set: (val) =>
         store.dispatch(IS_HELP_DIALOG_OPEN, { isHelpDialogOpen: val }),
+    });
+
+    // プロジェクトを初期化
+    onMounted(async () => {
+      await store.dispatch(LOAD_CHARACTER);
+      await enginePromise;
+      const audioItem: AudioItem = await store.dispatch(GENERATE_AUDIO_ITEM, {
+        text: "",
+      });
+      const newAudioKey = await store.dispatch(REGISTER_AUDIO_ITEM, {
+        audioItem,
+      });
+      focusCell({ audioKey: newAudioKey });
     });
 
     // ドラッグ＆ドロップ
