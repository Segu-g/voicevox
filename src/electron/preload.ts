--- conflicted
+++ resolved
@@ -176,10 +176,10 @@
     ipcRenderer.invoke("CHANGE_PIN_WINDOW");
   },
 
-<<<<<<< HEAD
   savingPresets: (newPresets) => {
     return ipcRenderer.invoke("SAVING_PRESETS", { newPresets });
-=======
+  },
+
   hotkeySettings: (newData) => {
     return ipcRenderer.invoke("HOTKEY_SETTINGS", { newData });
   },
@@ -198,7 +198,6 @@
 
   useVoicing: (newData) => {
     return ipcRenderer.invoke("USE_VOICING", { newData });
->>>>>>> e607a0aa
   },
 };
 
