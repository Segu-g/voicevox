<template>
  <error-boundary>
    <router-view />
  </error-boundary>
</template>

<script type="ts">
import { useStore } from "@/store";
import ErrorBoundary from "@/components/ErrorBoundary.vue";
import { defineComponent } from "vue";
<<<<<<< HEAD
import { GET_SAVING_SETTING_DATA } from "./store/setting";
import { GET_PRESET_CONFIG } from './store/preset'
=======
>>>>>>> 769d2b27

export default defineComponent({
  name: "App",

  components: {
    ErrorBoundary
  },

  setup() {
    const store = useStore();

<<<<<<< HEAD
    store.dispatch(START_WAITING_ENGINE);
    store.dispatch(GET_USE_GPU);
    store.dispatch(GET_SAVING_SETTING_DATA);
    store.dispatch(GET_PRESET_CONFIG);
=======
    store.dispatch("START_WAITING_ENGINE", undefined);
    store.dispatch("GET_USE_GPU", undefined);
    store.dispatch("GET_SAVING_SETTING_DATA", undefined);
>>>>>>> 769d2b27
  }
});
</script>

<style lang="scss">
@use '@/styles' as global;

#app {
  display: flex;
  flex-direction: column;
}

img {
  pointer-events: none;
}

// ホバー色
.q-hoverable {
  &:hover > .q-focus-helper {
    background-color: global.$primary !important;
    opacity: 0.3 !important;
  }
  &.bg-primary:hover > .q-focus-helper {
    background-color: white !important;
    opacity: 0.2 !important;
  }
}

// リプル色
.q-ripple > .q-ripple__inner {
  background-color: global.$primary;
}
.bg-primary > .q-ripple > .q-ripple__inner {
  background-color: white;
}

.q-dialog,
#q-loading {
  .q-dialog__backdrop,
  .q-dialog__inner,
  .q-loading,
  .q-loading__backdrop {
    top: global.$menubar-height;
    left: global.$window-border-width;
    right: global.$window-border-width;
    bottom: global.$window-border-width;
  }
  .q-layout-container {
    box-shadow: none;
  }
}

.markdown {
  // h1-h6のスタイルをデフォルトに戻す
  // https://www.w3schools.com/tags/tag_hn.asp
  h1,
  h2,
  h3,
  h4,
  h5,
  h6 {
    display: block;
    margin-left: 0;
    margin-right: 0;
    font-weight: bold;
  }
  h1 {
    font-size: 2rem;
    margin-top: 0.67rem;
    margin-bottom: 0.67rem;
  }
  h2 {
    font-size: 1.5rem;
    margin-top: 0.83rem;
    margin-bottom: 0.83rem;
  }
  h3 {
    font-size: 1.17rem;
    margin-top: 1rem;
    margin-bottom: 1rem;
  }
  h4 {
    font-size: 1rem;
    margin-top: 1.33rem;
    margin-bottom: 1.33rem;
  }
  h5 {
    font-size: 0.83rem;
    margin-top: 1.67rem;
    margin-bottom: 1.67rem;
  }
  h6 {
    font-size: 0.67rem;
    margin-top: 2.33rem;
    margin-bottom: 2.33rem;
  }
}

// スクロールバーのデザイン
::-webkit-scrollbar {
  width: 15px;
  height: 15px;
  background-color: rgba(global.$primary, 0.2);
  border-radius: 5px;
}
::-webkit-scrollbar-thumb {
  background-color: rgba(global.$primary, 0.5);
  border-radius: 5px;
  &:hover {
    background-color: rgba(global.$primary, 0.6);
  }
  &:active {
    background-color: rgba(global.$primary, 0.8);
  }
}
</style><|MERGE_RESOLUTION|>--- conflicted
+++ resolved
@@ -8,11 +8,7 @@
 import { useStore } from "@/store";
 import ErrorBoundary from "@/components/ErrorBoundary.vue";
 import { defineComponent } from "vue";
-<<<<<<< HEAD
-import { GET_SAVING_SETTING_DATA } from "./store/setting";
 import { GET_PRESET_CONFIG } from './store/preset'
-=======
->>>>>>> 769d2b27
 
 export default defineComponent({
   name: "App",
@@ -24,16 +20,10 @@
   setup() {
     const store = useStore();
 
-<<<<<<< HEAD
-    store.dispatch(START_WAITING_ENGINE);
-    store.dispatch(GET_USE_GPU);
-    store.dispatch(GET_SAVING_SETTING_DATA);
-    store.dispatch(GET_PRESET_CONFIG);
-=======
     store.dispatch("START_WAITING_ENGINE", undefined);
     store.dispatch("GET_USE_GPU", undefined);
     store.dispatch("GET_SAVING_SETTING_DATA", undefined);
->>>>>>> 769d2b27
+    store.dispatch(GET_PRESET_CONFIG, undefined);
   }
 });
 </script>
